/************************************************************************/
/*                                                                      */
/*                 Copyright 2009 by Ullrich Koethe                     */
/*                                                                      */
/*    This file is part of the VIGRA computer vision library.           */
/*    The VIGRA Website is                                              */
/*        http://kogs-www.informatik.uni-hamburg.de/~koethe/vigra/      */
/*    Please direct questions, bug reports, and contributions to        */
/*        ullrich.koethe@iwr.uni-heidelberg.de    or                    */
/*        vigra@informatik.uni-hamburg.de                               */
/*                                                                      */
/*    Permission is hereby granted, free of charge, to any person       */
/*    obtaining a copy of this software and associated documentation    */
/*    files (the "Software"), to deal in the Software without           */
/*    restriction, including without limitation the rights to use,      */
/*    copy, modify, merge, publish, distribute, sublicense, and/or      */
/*    sell copies of the Software, and to permit persons to whom the    */
/*    Software is furnished to do so, subject to the following          */
/*    conditions:                                                       */
/*                                                                      */
/*    The above copyright notice and this permission notice shall be    */
/*    included in all copies or substantial portions of the             */
/*    Software.                                                         */
/*                                                                      */
/*    THE SOFTWARE IS PROVIDED "AS IS", WITHOUT WARRANTY OF ANY KIND    */
/*    EXPRESS OR IMPLIED, INCLUDING BUT NOT LIMITED TO THE WARRANTIES   */
/*    OF MERCHANTABILITY, FITNESS FOR A PARTICULAR PURPOSE AND          */
/*    NONINFRINGEMENT. IN NO EVENT SHALL THE AUTHORS OR COPYRIGHT       */
/*    HOLDERS BE LIABLE FOR ANY CLAIM, DAMAGES OR OTHER LIABILITY,      */
/*    WHETHER IN AN ACTION OF CONTRACT, TORT OR OTHERWISE, ARISING      */
/*    FROM, OUT OF OR IN CONNECTION WITH THE SOFTWARE OR THE USE OR     */
/*    OTHER DEALINGS IN THE SOFTWARE.                                   */
/*                                                                      */
/************************************************************************/

#define PY_ARRAY_UNIQUE_SYMBOL vigranumpyclassification_PyArray_API
#define NO_IMPORT_ARRAY

#include <vigra/numpy_array.hxx>
#include <vigra/numpy_array_converters.hxx>
#include <vigra/random_forest.hxx>
#include <set>
#include <cmath>
#include <boost/python.hpp>


#ifdef HasHDF5
# include <vigra/random_forest_hdf5_impex.hxx>
#endif

namespace python = boost::python;
namespace vigra
{

template<class FeatureType>
OnlinePredictionSet<FeatureType>* pythonConstructOnlinePredictioSet(NumpyArray<2,FeatureType> features,int num_sets)
{
	return new OnlinePredictionSet<FeatureType>(features,num_sets);
}

template<class LabelType, class FeatureType>
RandomForest<LabelType>*
pythonConstructRandomForest(int treeCount,
							int mtry,
							int min_split_node_size,
							int training_set_size,
							float training_set_proportions,
							bool sample_with_replacement,
							bool sample_classes_individually,
							bool prepare_online)

{
	RandomForestOptions options;
	options.features_per_node(mtry).sample_with_replacement(sample_with_replacement).tree_count(treeCount).prepare_online_learning(prepare_online)
	.min_split_node_size(min_split_node_size);


	if(training_set_size != 0)
		options.samples_per_tree(training_set_size);
	else
		options.samples_per_tree(training_set_proportions);

	if(sample_classes_individually)
		options.use_stratification(RF_EQUAL);

	RandomForest<LabelType>* rf = new RandomForest<LabelType>(options);

	return rf;
}

template<class LabelType, class FeatureType>
python::tuple
pythonLearnRandomForestWithFeatureSelection(RandomForest<LabelType>* rf, 
                                            NumpyArray<2,FeatureType> trainData, NumpyArray<2,LabelType> trainLabels)
{
  VariableImportanceVisitor var_imp;
   
  double oob = rf->learn(trainData, trainLabels, create_visitor(var_imp));
  std::cout << "out of bag: " << oob << std::endl;
  
  NumpyArray<2, double> varImp(MultiArrayShape<2>::type(var_imp.variable_importance_.shape(0),var_imp.variable_importance_.shape(1))); 
  
  for (int x=0;x<varImp.shape(0);x++)
    for (int y=0;y<varImp.shape(1);y++)
      varImp(x,y)= var_imp.variable_importance_(x,y);

  return python::make_tuple(oob, varImp);
}

template<class LabelType, class FeatureType>
double
pythonLearnRandomForest(RandomForest<LabelType>* rf, NumpyArray<2,FeatureType> trainData, NumpyArray<2,LabelType> trainLabels)
{
  double oob = rf->learn(trainData, trainLabels);
  std::cout << "out of bag: " << oob << std::endl;

  return oob;
}

template<class LabelType,class FeatureType>
void pythonRFOnlineLearn(RandomForest<LabelType>* rf,NumpyArray<2,FeatureType> trainData,NumpyArray<2,LabelType> trainLabels,int startIndex,bool adjust_thresholds)
{
	Py_BEGIN_ALLOW_THREADS
	rf->onlineLearn(trainData,trainLabels,startIndex,adjust_thresholds);
	Py_END_ALLOW_THREADS
}

template<class LabelType,class FeatureType>
void pythonRFReLearnTree(RandomForest<LabelType>* rf,NumpyArray<2,FeatureType> trainData,NumpyArray<2,LabelType> trainLabels,int treeId)
{
	Py_BEGIN_ALLOW_THREADS
	rf->reLearnTree(trainData,trainLabels,treeId);
	Py_END_ALLOW_THREADS
}

template<class LabelType,class FeatureType>
NumpyAnyArray pythonRFPredictLabels(RandomForest<LabelType>* rf,NumpyArray<2,FeatureType> testData,NumpyArray<2,LabelType> res)
{
	//construct result
	res.reshapeIfEmpty(MultiArrayShape<2>::type(testData.shape(0),1),"Output array has wrong dimensions.");
  rf->predictLabels(testData,res);
	return res;
}

template<class LabelType, class FeatureType>
NumpyAnyArray pythonRFPredictProbabilities(RandomForest<LabelType>* rf,NumpyArray<2,FeatureType> testData, NumpyArray<2,float> res)
{
	//construct result
	res.reshapeIfEmpty(MultiArrayShape<2>::type(testData.shape(0),rf->ext_param_.class_count_),"Output array has wrong dimensions.");
	rf->predictProbabilities(testData,res);
	return res;
}

template<class LabelType,class FeatureType>
NumpyAnyArray pythonRFPredictProbabilitiesOnlinePredSet(RandomForest<LabelType>* rf,OnlinePredictionSet<FeatureType>& predSet,NumpyArray<2,float> res)
{
	//construct result
	res.reshapeIfEmpty(MultiArrayShape<2>::type(predSet.features.shape(0),rf->ext_param_.class_count_),"Output array has wrong dimenstions.");
	Py_BEGIN_ALLOW_THREADS
	clock_t start=clock();
	rf->predictProbabilities(predSet,res);
	double duration=(clock()-start)/double(CLOCKS_PER_SEC);
	std::cerr<<"Prediction Time: "<<duration<<std::endl;
	Py_END_ALLOW_THREADS
	return res;
}

void defineRandomForest_new()
{
	using namespace python;

<<<<<<< HEAD
=======
  typedef boost::tuples::tuple<double, NumpyArray<2,double> > trainReturn;
  boost::python::register_tuple< trainReturn >();

	class_<OnlinePredictionSet<float> > pred_set_class("RF_OnlinePredictionSet",python::no_init);
	pred_set_class.def("__init__",python::make_constructor(registerConverters(&pythonConstructOnlinePredictioSet<float>),
														   boost::python::default_call_policies(),
														   ( arg("features"))),
														   "docu")
	 .def("get_worsed_tree",&OnlinePreditionSet<float>::get_worsed_tree,
	       "doku")
	.def("invalidateTree",&OnlinePredictionSet<float>::reset_tree,
	     (arg("treeId")),
	     "doku");

	enum_<RF_OptionTag>("RF_MTRY_SWITCH")
		.value("RF_MTRY_LOG",RF_LOG)
		.value("RF_MTRY_SQRT",RF_SQRT)
		.value("RF_MTRY_ALL",RF_ALL);

>>>>>>> 9ea5973e
	class_<RandomForest<UInt32> > rfclass_new("RandomForest_new",python::no_init);
	rfclass_new
		.def("__init__",python::make_constructor(registerConverters(&pythonConstructRandomForest<UInt32,float>),
												 boost::python::default_call_policies(),
												 ( arg("treeCount")=255,
												   arg("mtry")=RF_SQRT,
												   arg("min_split_node_size")=1,
												   arg("training_set_size")=0,
												   arg("training_set_proportions")=1.0,
												   arg("sample_with_replacement")=true,
												   arg("sample_classes_individually")=false,
												   arg("prepare_online_learning")=false)),
			 "Constructs a random Forest \n"
			 "\"treeCount\" constrols the number of trees, that are created.\n"
			 "See the vigra documentation for the meaning af the rest of the paremeters.")
		.def("featureCount",
    &RandomForest<UInt32>::column_count,
			 "Returns the number of features the RandomForest works with.")
		.def("labelCount",
    &RandomForest<UInt32>::class_count,
			 "Returns the number of labels, the RanfomForest knows.")
		.def("treeCount",
			 &RandomForest<UInt32>::tree_count,
			 "Returns the \"treeCount\", that was set when constructing the RandomForest.")
		.def("predictLabels",
			 registerConverters(&pythonRFPredictLabels<UInt32,float>),
			 (arg("testData"), arg("out")=object()),
			 "Predict labels on \"testData\"."
			 "The output is an array containing a labels for every test samples.")
		.def("predictProbabilities",
			 registerConverters(&pythonRFPredictProbabilities<UInt32,float>),
			 (arg("testData"), arg("out")=object()),
			 "Predict probabilities for different classes on \"testData\"."
			 "The output is an array containing a probability for every test sample and class.")
		.def("predictProbabilities",
			 registerConverters(&pythonRFPredictProbabilitiesOnlinePredSet<UInt32,float>),
			 (arg("testData"), arg("out")=object()),
			 "The output is an array containing a probability for every test sample and class.")
    .def("learnRF",
			 registerConverters(&pythonLearnRandomForest<UInt32,float>),
			 (arg("trainData"), arg("trainLabels")),
			 "Trains a random Forest using \"trainData\" and \"trainLabels\".\n"
			 "and returns the OOB. See the vigra documentation for the meaning af the rest of the paremeters.")
    .def("reLearnTree",
			 registerConverters(&pythonRFReLearnTree<UInt32,float>),
	 (arg("trainData"), arg("trainLabels"), arg("treeId")),
			 "Re-learn one tree of the forest using \"trainData\" and \"trainLabels\".\n"
			 "and returns the OOB. This might be helpful in an online learning setup to improve the classifier.")
    .def("learnRFWithFeatureSelection",
			 registerConverters(&pythonLearnRandomForestWithFeatureSelection<UInt32,float>),
			 (arg("trainData"), arg("trainLabels")),
			 "Train a random Forest using \"trainData\" and \"trainLabels\".\n"
			 "and returns the OOB and the Variable importance"
			 "See the vigra documentation for the meaning af the rest of the paremeters.")
		.def("onlineLearn",
			 registerConverters(&pythonRFOnlineLearn<UInt32,float>),
			 (arg("trainData"),arg("trainLabels"),arg("startIndex")),
			 "Learn online, works only if forest has been created with prepare_online_learning=true\n"
			 "Needs the old training data and the new appened, starting at startIndex")

/*			.def("writeHDF5")
		.def("readHDF5")*/
		;
}

} // namespace vigra
<|MERGE_RESOLUTION|>--- conflicted
+++ resolved
@@ -169,17 +169,12 @@
 {
 	using namespace python;
 
-<<<<<<< HEAD
-=======
-  typedef boost::tuples::tuple<double, NumpyArray<2,double> > trainReturn;
-  boost::python::register_tuple< trainReturn >();
-
 	class_<OnlinePredictionSet<float> > pred_set_class("RF_OnlinePredictionSet",python::no_init);
 	pred_set_class.def("__init__",python::make_constructor(registerConverters(&pythonConstructOnlinePredictioSet<float>),
 														   boost::python::default_call_policies(),
 														   ( arg("features"))),
 														   "docu")
-	 .def("get_worsed_tree",&OnlinePreditionSet<float>::get_worsed_tree,
+	 .def("get_worsed_tree",&OnlinePredictionSet<float>::get_worsed_tree,
 	       "doku")
 	.def("invalidateTree",&OnlinePredictionSet<float>::reset_tree,
 	     (arg("treeId")),
@@ -190,7 +185,6 @@
 		.value("RF_MTRY_SQRT",RF_SQRT)
 		.value("RF_MTRY_ALL",RF_ALL);
 
->>>>>>> 9ea5973e
 	class_<RandomForest<UInt32> > rfclass_new("RandomForest_new",python::no_init);
 	rfclass_new
 		.def("__init__",python::make_constructor(registerConverters(&pythonConstructRandomForest<UInt32,float>),
