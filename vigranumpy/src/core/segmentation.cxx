--- conflicted
+++ resolved
@@ -1517,24 +1517,10 @@
         "\n"
         " out:\n"
         "    The label image (with dtype=numpy.uint32) to be filled by the algorithm. "
-<<<<<<< HEAD
         "    It will be allocated by the slicSuperpixels function if not provided)\n"
         "\n"
         "The function returns a Python tuple (labelImage, maxRegionLabel)\n"
         "\n");
-=======
-        "    It will be allocated by the slicSuperpixels function if not provided)\n\n"
-        "The function returns a Python tuple (labelImage, maxRegionLabel)\n\n");
-
-    multidef("slicSuperpixels",
-        pySlic3D< TinyVector<float, 3>, Singleband<float> >(),
-        (arg("image"),
-         arg("intensityScaling"),
-         arg("seedDistance"),
-         arg("minSize")=0,
-         arg("iterations")=10,
-         arg("out")=python::object()),
-        "Likewise compute Slic superpixels for a 3D volume, either single- or threeband.\n");
 
     // Lots of overloads here to allow mapping between arrays of different dtypes.
     // -- 3D
@@ -1608,7 +1594,6 @@
     def("applyMapping", registerConverters(&pythonApplyMapping<1, npy_uint8, npy_uint64>), (arg("src"), arg("mapping"), arg("allow_incomplete_mapping")=false, arg("out")=python::object()));
     def("applyMapping", registerConverters(&pythonApplyMapping<1, npy_uint64, npy_uint8>), (arg("src"), arg("mapping"), arg("allow_incomplete_mapping")=false, arg("out")=python::object()));
 
->>>>>>> bf32637e
 }
 
 void defineEdgedetection();
