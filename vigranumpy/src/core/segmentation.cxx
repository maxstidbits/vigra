/************************************************************************/
/*                                                                      */
/*                 Copyright 2009 by Ullrich Koethe                     */
/*                                                                      */
/*    This file is part of the VIGRA computer vision library.           */
/*    The VIGRA Website is                                              */
/*        http://hci.iwr.uni-heidelberg.de/vigra/                       */
/*    Please direct questions, bug reports, and contributions to        */
/*        ullrich.koethe@iwr.uni-heidelberg.de    or                    */
/*        vigra@informatik.uni-hamburg.de                               */
/*                                                                      */
/*    Permission is hereby granted, free of charge, to any person       */
/*    obtaining a copy of this software and associated documentation    */
/*    files (the "Software"), to deal in the Software without           */
/*    restriction, including without limitation the rights to use,      */
/*    copy, modify, merge, publish, distribute, sublicense, and/or      */
/*    sell copies of the Software, and to permit persons to whom the    */
/*    Software is furnished to do so, subject to the following          */
/*    conditions:                                                       */
/*                                                                      */
/*    The above copyright notice and this permission notice shall be    */
/*    included in all copies or substantial portions of the             */
/*    Software.                                                         */
/*                                                                      */
/*    THE SOFTWARE IS PROVIDED "AS IS", WITHOUT WARRANTY OF ANY KIND    */
/*    EXPRESS OR IMPLIED, INCLUDING BUT NOT LIMITED TO THE WARRANTIES   */
/*    OF MERCHANTABILITY, FITNESS FOR A PARTICULAR PURPOSE AND          */
/*    NONINFRINGEMENT. IN NO EVENT SHALL THE AUTHORS OR COPYRIGHT       */
/*    HOLDERS BE LIABLE FOR ANY CLAIM, DAMAGES OR OTHER LIABILITY,      */
/*    WHETHER IN AN ACTION OF CONTRACT, TORT OR OTHERWISE, ARISING      */
/*    FROM, OUT OF OR IN CONNECTION WITH THE SOFTWARE OR THE USE OR     */
/*    OTHER DEALINGS IN THE SOFTWARE.                                   */
/*                                                                      */
/************************************************************************/

#define PY_ARRAY_UNIQUE_SYMBOL vigranumpyanalysis_PyArray_API
//#define NO_IMPORT_ARRAY

#include <vigra/numpy_array.hxx>
#include <vigra/numpy_array_converters.hxx>
#include <vigra/localminmax.hxx>
#include <vigra/labelimage.hxx>
#include <vigra/watersheds.hxx>
#include <vigra/seededregiongrowing.hxx>
#include <vigra/labelvolume.hxx>
#include <vigra/watersheds3d.hxx>
#include <vigra/seededregiongrowing3d.hxx>

#include <string>
#include <cmath>
#include <ctype.h> // tolower()

namespace python = boost::python;

namespace vigra
{

<<<<<<< HEAD
template<class PixelType>
NumpyAnyArray 
pythonLabelImage(NumpyArray<2, Singleband<PixelType> > image,
                 int neighborhood = 4, NumpyArray<2, Singleband<npy_uint32> > res = 
                 NumpyArray<2, Singleband<npy_uint32> >())
=======
template < class PixelType >
NumpyAnyArray 
pythonLabelImage(NumpyArray<2, Singleband<PixelType> > image,
                 int neighborhood = 4,
                 NumpyArray<2, Singleband<npy_uint32> > res = python::object())
>>>>>>> adbbde76
{
    vigra_precondition(neighborhood == 4 || neighborhood == 8,
        "labelImage(): neighborhood must be 4 or 8.");

    std::string description("connected components, neighborhood=");
    description += asString(neighborhood);
    
    res.reshapeIfEmpty(image.taggedShape().setChannelDescription(description), 
            "labelImage(): Output array has wrong shape.");

    PyAllowThreads _pythread;
    switch (neighborhood)
    {
        case 4:
        {
            labelImage(srcImageRange(image), destImage(res), false);
            break;
        }
        case 8:
        {
            labelImage(srcImageRange(image), destImage(res), true);
            break;
        }
    }

    return res;
}

VIGRA_PYTHON_MULTITYPE_FUNCTOR(pyLabelImage, pythonLabelImage)

<<<<<<< HEAD
template<class PixelType>
NumpyAnyArray 
pythonLabelImageWithBackground(NumpyArray<2, Singleband<PixelType> > image, int neighborhood = 4,
                               PixelType background_value = 0,
                               NumpyArray<2, Singleband<npy_uint32> > res = NumpyArray<2, Singleband<npy_uint32> >())
=======
template < class PixelType >
NumpyAnyArray 
pythonLabelImageWithBackground(NumpyArray<2, Singleband<PixelType> > image,
                               int neighborhood = 4,
                               PixelType background_value = 0,
                               NumpyArray<2, Singleband<npy_uint32> > res = python::object())
>>>>>>> adbbde76
{
    vigra_precondition(neighborhood == 4 || neighborhood == 8,
        "labelImageWithBackground(): neighborhood must be 4 or 8.");

    std::string description("connected components with background, neighborhood=");
    description += asString(neighborhood)+ ", bglabel=" + asString(background_value);
    
    res.reshapeIfEmpty(image.taggedShape().setChannelDescription(description), 
        "labelImageWithBackground(): Output array has wrong shape.");

    PyAllowThreads _pythread;
    switch (neighborhood)
    {
        case 4:
        {
<<<<<<< HEAD
            labelImageWithBackground(srcImageRange(image), destImage(res), false,
                    background_value);
=======
            labelImageWithBackground(srcImageRange(image),
                destImage(res), false, background_value);
>>>>>>> adbbde76
            break;
        }
        case 8:
        {
<<<<<<< HEAD
            labelImageWithBackground(srcImageRange(image), destImage(res), true,
                    background_value);
=======
            labelImageWithBackground(srcImageRange(image),
                destImage(res), true, background_value);
>>>>>>> adbbde76
            break;
        }
    }
    return res;
}

VIGRA_PYTHON_MULTITYPE_FUNCTOR(pyLabelImageWithBackground, pythonLabelImageWithBackground)

<<<<<<< HEAD
template<class VoxelType>
NumpyAnyArray 
pythonLabelVolume(NumpyArray<3, Singleband<VoxelType> > volume,
                  int neighborhood = 6, 
                  NumpyArray<3, Singleband<npy_uint32> > res = NumpyArray<3, Singleband<npy_uint32> >())
=======
template < class VoxelType >
NumpyAnyArray 
pythonLabelVolume(NumpyArray<3, Singleband<VoxelType> > volume, 
                  int neighborhood=6,
                  NumpyArray<3, Singleband<npy_uint32> > res=python::object())
>>>>>>> adbbde76
{
    vigra_precondition(neighborhood == 6 || neighborhood == 26,
        "labelVolume(): neighborhood must be 6 or 26.");
    
    std::string description("connected components, neighborhood=");
    description += asString(neighborhood);
    
    res.reshapeIfEmpty(volume.taggedShape().setChannelDescription(description), 
            "labelVolume(): Output array has wrong shape.");

    PyAllowThreads _pythread;
    switch (neighborhood)
    {
        case 6:
        {
<<<<<<< HEAD
            labelVolume(srcMultiArrayRange(volume), destMultiArray(res),
                    NeighborCode3DSix());
=======
            labelVolume(srcMultiArrayRange(volume),
                destMultiArray(res), NeighborCode3DSix());
>>>>>>> adbbde76
            break;
        }
        case 26:
        {
<<<<<<< HEAD
            labelVolume(srcMultiArrayRange(volume), destMultiArray(res),
                    NeighborCode3DTwentySix());
=======
            labelVolume(srcMultiArrayRange(volume),
                destMultiArray(res), NeighborCode3DTwentySix());
>>>>>>> adbbde76
            break;
        }
    }
    return res;
}

VIGRA_PYTHON_MULTITYPE_FUNCTOR(pyLabelVolume, pythonLabelVolume)

<<<<<<< HEAD
template<class VoxelType>
NumpyAnyArray 
pythonLabelVolumeWithBackground(NumpyArray<3, Singleband<VoxelType> > volume, 
                                int neighborhood = 6, 
                                VoxelType background_value = 0, 
                                NumpyArray<3, Singleband<npy_uint32> > res = NumpyArray<3, Singleband<npy_uint32> >())
=======
template < class VoxelType >
NumpyAnyArray 
pythonLabelVolumeWithBackground(NumpyArray<3, Singleband<VoxelType> > volume, 
                                int neighborhood=6,
                                VoxelType background_value = 0,
                                NumpyArray<3, Singleband<npy_uint32> > res=python::object())
>>>>>>> adbbde76
{
    vigra_precondition(neighborhood == 6 || neighborhood == 26,
        "labelVolumeWithBackground(): neighborhood must be 6 or 26.");
    
    std::string description("connected components with background, neighborhood=");
    description += asString(neighborhood)+ ", bglabel=" + asString(background_value);
    
    res.reshapeIfEmpty(volume.taggedShape().setChannelDescription(description), 
        "labelVolumeWithBackground(): Output array has wrong shape.");

    PyAllowThreads _pythread;
    switch (neighborhood)
    {
        case 6:
        {
<<<<<<< HEAD
            labelVolumeWithBackground(srcMultiArrayRange(volume), destMultiArray(
                    res), NeighborCode3DSix(), background_value);
=======
            labelVolumeWithBackground(srcMultiArrayRange(volume),
                destMultiArray(res), NeighborCode3DSix(),
                background_value);
>>>>>>> adbbde76
            break;
        }
        case 26:
        {
<<<<<<< HEAD
            labelVolumeWithBackground(srcMultiArrayRange(volume), destMultiArray(
                    res), NeighborCode3DTwentySix(), background_value);
=======
            labelVolumeWithBackground(srcMultiArrayRange(volume),
                destMultiArray(res), NeighborCode3DTwentySix(),
                background_value);
>>>>>>> adbbde76
            break;
        }
    }
    return res;
}

VIGRA_PYTHON_MULTITYPE_FUNCTOR(pyLabelVolumeWithBackground, pythonLabelVolumeWithBackground)

/*********************************************************************************/

<<<<<<< HEAD
template<class PixelType>
NumpyAnyArray 
pythonLocalMinima2D(NumpyArray<2, Singleband<PixelType> > image,
                    PixelType marker = NumericTraits<PixelType>::one(), 
                    int neighborhood = 8, 
                    NumpyArray<2, Singleband<PixelType> > res = NumpyArray<2, Singleband<PixelType> >())
=======
template < class PixelType >
NumpyAnyArray 
pythonLocalMinima2D(NumpyArray<2, Singleband<PixelType> > image,
                    PixelType marker = NumericTraits<PixelType>::one(),
                    int neighborhood = 8,
                    NumpyArray<2, Singleband<PixelType> > res = python::object())
>>>>>>> adbbde76
{
    vigra_precondition(neighborhood == 4 || neighborhood == 8,
        "localMinima(): neighborhood must be 4 or 8.");

    std::string description("local minima, neighborhood=");
    description += asString(neighborhood);
    
    res.reshapeIfEmpty(image.taggedShape().setChannelDescription(description), 
            "localMinima(): Output array has wrong shape.");

    PyAllowThreads _pythread;
    switch (neighborhood)
    {
        case 4:
        {
            localMinima(srcImageRange(image), destImage(res), marker,
<<<<<<< HEAD
                    FourNeighborCode());
=======
                FourNeighborCode());
>>>>>>> adbbde76
            break;
        }
        case 8:
        {
            localMinima(srcImageRange(image), destImage(res), marker,
<<<<<<< HEAD
                    EightNeighborCode());
=======
                EightNeighborCode());
>>>>>>> adbbde76
            break;
        }
    }

    return res;
}

template<class PixelType>
NumpyAnyArray 
<<<<<<< HEAD
pythonLocalMinima3D(NumpyArray<3, Singleband<PixelType> > image,
                    PixelType marker = NumericTraits<PixelType>::one(), 
                    int neighborhood = 6, 
                    NumpyArray<3, Singleband<PixelType> > res = NumpyArray<3, Singleband<PixelType> >())
=======
pythonLocalMinima3D(NumpyArray<3, Singleband<PixelType> > volume,
                    PixelType marker = NumericTraits<PixelType>::one(), 
                    int neighborhood = 6, 
                    NumpyArray<3, Singleband<PixelType> > res = python::object())
>>>>>>> adbbde76
{
    vigra_precondition(neighborhood == 6 || neighborhood == 26,
            "localMinima(): neighborhood must be 6 or 26.");

    std::string description("local minima, neighborhood=");
    description += asString(neighborhood);
    
    res.reshapeIfEmpty(volume.taggedShape().setChannelDescription(description), 
            "localMinima(): Output array has wrong shape.");
            
    switch (neighborhood)
    {
        case 6:
        {
<<<<<<< HEAD

            localMinima3D(srcMultiArrayRange(image), destMultiArray(res), marker,
=======
            localMinima3D(srcMultiArrayRange(volume), destMultiArray(res), marker,
>>>>>>> adbbde76
                    NeighborCode3DSix());
            break;
        }
        case 26:
        {
<<<<<<< HEAD
            localMinima3D(srcMultiArrayRange(image), destMultiArray(res), marker,
=======
            localMinima3D(srcMultiArrayRange(volume), destMultiArray(res), marker,
>>>>>>> adbbde76
                    NeighborCode3DTwentySix());
            break;
        }
    }

    return res;
}

<<<<<<< HEAD
template<class PixelType>
NumpyAnyArray 
pythonExtendedLocalMinima2D(NumpyArray<2, Singleband<PixelType> > image, 
                            PixelType marker = NumericTraits<PixelType>::one(), 
                            int neighborhood = 8,
                            NumpyArray<2, Singleband<PixelType> > res = NumpyArray<2, Singleband<PixelType> >())
=======
template < class PixelType >
NumpyAnyArray 
pythonExtendedLocalMinima2D(NumpyArray<2, Singleband<PixelType> > image,
                            PixelType marker = NumericTraits<PixelType>::one(),
                            int neighborhood = 8,
                            NumpyArray<2, Singleband<PixelType> > res = python::object())
>>>>>>> adbbde76
{
    vigra_precondition(neighborhood == 4 || neighborhood == 8,
        "extendedLocalMinima(): neighborhood must be 4 or 8.");

    std::string description("extended local minima, neighborhood=");
    description += asString(neighborhood);
    
    res.reshapeIfEmpty(image.taggedShape().setChannelDescription(description), 
        "extendedLocalMinima(): Output array has wrong shape.");

    PyAllowThreads _pythread;
    switch (neighborhood)
    {
        case 4:
        {
<<<<<<< HEAD
            extendedLocalMinima(srcImageRange(image), destImage(res), marker,
                    FourNeighborCode());
=======
            extendedLocalMinima(srcImageRange(image), destImage(res),
                marker, FourNeighborCode());
>>>>>>> adbbde76
            break;
        }
        case 8:
        {
<<<<<<< HEAD
            extendedLocalMinima(srcImageRange(image), destImage(res), marker,
                    EightNeighborCode());
=======
            extendedLocalMinima(srcImageRange(image), destImage(res),
                marker, EightNeighborCode());
>>>>>>> adbbde76
            break;
        }
    }
    return res;
}

template<class PixelType>
NumpyAnyArray 
<<<<<<< HEAD
pythonExtendedLocalMinima3D(NumpyArray<3, Singleband<PixelType> > image, 
                            PixelType marker = NumericTraits<PixelType>::one(), 
                            int neighborhood = 6,
                            NumpyArray<3, Singleband<PixelType> > res = NumpyArray<3, Singleband<PixelType> >())
=======
pythonExtendedLocalMinima3D(NumpyArray<3, Singleband<PixelType> > volume, 
                            PixelType marker = NumericTraits<PixelType>::one(), 
                            int neighborhood = 6,
                            NumpyArray<3, Singleband<PixelType> > res = python::object())
>>>>>>> adbbde76
{
    vigra_precondition(neighborhood == 6 || neighborhood == 26,
            "extendedLocalMinima(): neighborhood must be 6 or 26.");

    std::string description("extended local minima, neighborhood=");
    description += asString(neighborhood);
    
    res.reshapeIfEmpty(volume.taggedShape().setChannelDescription(description), 
            "extendedLocalMinima(): Output array has wrong shape.");
    switch (neighborhood)
    {
        case 6:
        {
<<<<<<< HEAD

            extendedLocalMinima3D(srcMultiArrayRange(image), destMultiArray(res),
                    marker, NeighborCode3DSix());
=======
            extendedLocalMinima3D(srcMultiArrayRange(volume), destMultiArray(res),
                marker, NeighborCode3DSix());
>>>>>>> adbbde76
            break;
        }
        case 26:
        {
<<<<<<< HEAD
            extendedLocalMinima3D(srcMultiArrayRange(image), destMultiArray(res),
                    marker, NeighborCode3DTwentySix());
=======
            extendedLocalMinima3D(srcMultiArrayRange(volume), destMultiArray(res),
                marker, NeighborCode3DTwentySix());
>>>>>>> adbbde76
            break;
        }
    }

    return res;
}

<<<<<<< HEAD
template<class PixelType>
NumpyAnyArray 
pythonLocalMaxima2D(NumpyArray<2, Singleband<PixelType> > image,
                    PixelType marker = NumericTraits<PixelType>::one(), 
                    int neighborhood = 8, 
                    NumpyArray<2, Singleband<PixelType> > res = NumpyArray<2, Singleband<PixelType> >())
=======
template < class PixelType >
NumpyAnyArray 
pythonLocalMaxima2D(NumpyArray<2, Singleband<PixelType> > image,
                    PixelType marker = NumericTraits<PixelType>::one(),
                    int neighborhood = 8,
                    NumpyArray<2, Singleband<PixelType> > res = python::object())
>>>>>>> adbbde76
{
    vigra_precondition(neighborhood == 4 || neighborhood == 8,
        "localMaxima(): neighborhood must be 4 or 8.");

    std::string description("local maxima, neighborhood=");
    description += asString(neighborhood);
    
    res.reshapeIfEmpty(image.taggedShape().setChannelDescription(description), 
            "localMaxima(): Output array has wrong shape.");

    PyAllowThreads _pythread;
    switch (neighborhood)
    {
        case 4:
        {
            localMaxima(srcImageRange(image), destImage(res), marker,
<<<<<<< HEAD
                    FourNeighborCode());
=======
                FourNeighborCode());
>>>>>>> adbbde76
            break;
        }
        case 8:
        {
            localMaxima(srcImageRange(image), destImage(res), marker,
<<<<<<< HEAD
                    EightNeighborCode());
=======
                EightNeighborCode());
>>>>>>> adbbde76
            break;
        }
    }

    return res;
}

template<class PixelType>
NumpyAnyArray 
<<<<<<< HEAD
pythonLocalMaxima3D(NumpyArray<3, Singleband<PixelType> > image,
                    PixelType marker = NumericTraits<PixelType>::one(), 
                    int neighborhood = 6, 
                    NumpyArray<3, Singleband<PixelType> > res = NumpyArray<3, Singleband<PixelType> >())
=======
pythonLocalMaxima3D(NumpyArray<3, Singleband<PixelType> > volume,
                    PixelType marker = NumericTraits<PixelType>::one(), 
                    int neighborhood = 6, 
                    NumpyArray<3, Singleband<PixelType> > res = python::object())
>>>>>>> adbbde76
{
    vigra_precondition(neighborhood == 6 || neighborhood == 26,
            "localMaxima(): neighborhood must be 6 or 26.");

    std::string description("local maxima, neighborhood=");
    description += asString(neighborhood);
    
    res.reshapeIfEmpty(volume.taggedShape().setChannelDescription(description), 
            "localMaxima(): Output array has wrong shape.");
    switch (neighborhood)
    {
        case 6:
        {
<<<<<<< HEAD

            localMaxima3D(srcMultiArrayRange(image), destMultiArray(res), marker,
                    NeighborCode3DSix());
=======
            localMaxima3D(srcMultiArrayRange(volume), destMultiArray(res), marker,
                NeighborCode3DSix());
>>>>>>> adbbde76
            break;
        }
        case 26:
        {
<<<<<<< HEAD
            localMaxima3D(srcMultiArrayRange(image), destMultiArray(res), marker,
                    NeighborCode3DTwentySix());
=======
            localMaxima3D(srcMultiArrayRange(volume), destMultiArray(res), marker,
                NeighborCode3DTwentySix());
>>>>>>> adbbde76
            break;
        }
    }

    return res;
}

<<<<<<< HEAD
template<class PixelType>
NumpyAnyArray 
pythonExtendedLocalMaxima3D(NumpyArray<3, Singleband<PixelType> > image, 
                            PixelType marker = NumericTraits<PixelType>::one(), 
                            int neighborhood = 6,
                            NumpyArray<3, Singleband<PixelType> > res = NumpyArray<3, Singleband<PixelType> >())
=======
template < class PixelType >
NumpyAnyArray 
pythonExtendedLocalMaxima2D(NumpyArray<2, Singleband<PixelType> > image,
                            PixelType marker = NumericTraits<PixelType>::one(),
                            int neighborhood = 8,
                            NumpyArray<2, Singleband<PixelType> > res = python::object())
>>>>>>> adbbde76
{
    vigra_precondition(neighborhood == 4 || neighborhood == 8,
        "extendedLocalMaxima(): neighborhood must be 4 or 8.");

<<<<<<< HEAD
    res.reshapeIfEmpty(image.shape(),
            "localMaxima(): Output array has wrong shape.");
    switch (neighborhood)
    {
        case 6:
        {

            extendedLocalMaxima3D(srcMultiArrayRange(image), destMultiArray(res),
                    marker, NeighborCode3DSix());
            break;
        }
        case 26:
        {
            extendedLocalMaxima3D(srcMultiArrayRange(image), destMultiArray(res),
                    marker, NeighborCode3DTwentySix());
=======
    std::string description("extended local maxima, neighborhood=");
    description += asString(neighborhood);
    
    res.reshapeIfEmpty(image.taggedShape().setChannelDescription(description), 
            "extendedLocalMaxima(): Output array has wrong shape.");

    PyAllowThreads _pythread;
    switch (neighborhood)
    {
        case 4:
        {
            extendedLocalMaxima(srcImageRange(image), destImage(res),
                marker, FourNeighborCode());
            break;
        }
        case 8:
        {
            extendedLocalMaxima(srcImageRange(image), destImage(res),
                marker, EightNeighborCode());
>>>>>>> adbbde76
            break;
        }
    }
    return res;
}

template<class PixelType>
NumpyAnyArray 
<<<<<<< HEAD
pythonExtendedLocalMaxima2D(NumpyArray<2, Singleband<PixelType> > image, 
                            PixelType marker = NumericTraits<PixelType>::one(), 
                            int neighborhood = 8,
                            NumpyArray<2, Singleband<PixelType> > res = NumpyArray<2, Singleband<PixelType> >())
=======
pythonExtendedLocalMaxima3D(NumpyArray<3, Singleband<PixelType> > volume, 
                            PixelType marker = NumericTraits<PixelType>::one(), 
                            int neighborhood = 6,
                            NumpyArray<3, Singleband<PixelType> > res = python::object())
>>>>>>> adbbde76
{
    vigra_precondition(neighborhood == 6 || neighborhood == 26,
            "extendedLocalMaxima(): neighborhood must be 6 or 26.");

    std::string description("extended local maxima, neighborhood=");
    description += asString(neighborhood);
    
    res.reshapeIfEmpty(volume.taggedShape().setChannelDescription(description), 
            "extendedLocalMaxima(): Output array has wrong shape.");
    switch (neighborhood)
    {
<<<<<<< HEAD
        case 4:
        {
            extendedLocalMaxima(srcImageRange(image), destImage(res), marker,
                    FourNeighborCode());
            break;
        }
        case 8:
        {
            extendedLocalMaxima(srcImageRange(image), destImage(res), marker,
                    EightNeighborCode());
=======
        case 6:
        {
            extendedLocalMaxima3D(srcMultiArrayRange(volume), destMultiArray(res),
                                  marker, NeighborCode3DSix());
            break;
        }
        case 26:
        {
            extendedLocalMaxima3D(srcMultiArrayRange(volume), destMultiArray(res),
                                  marker, NeighborCode3DTwentySix());
>>>>>>> adbbde76
            break;
        }
    }

    return res;
}

/*************************************************************************/

#if 0
template < class PixelType >
python::tuple 
pythonWatersheds2DOld(NumpyArray<2, Singleband<PixelType> > image,
<<<<<<< HEAD
        int neighborhood = 4,
        NumpyArray<2, Singleband<npy_uint32> > seeds = NumpyArray<2, Singleband<npy_uint32> >(),
        std::string method = "RegionGrowing",
        SRGType srgType = CompleteGrow,
        PixelType max_cost = 0.0,
        NumpyArray<2, Singleband<npy_uint32> > res = NumpyArray<2, Singleband<npy_uint32> >())
=======
                   int neighborhood = 4,
                   NumpyArray<2, Singleband<npy_uint32> > seeds = python::object(),
                   std::string method = "RegionGrowing", 
                   SRGType srgType = CompleteGrow, 
                   PixelType max_cost = 0.0, 
                   NumpyArray<2, Singleband<npy_uint32> > res = python::object())
>>>>>>> adbbde76
{
    vigra_precondition(neighborhood == 4 || neighborhood == 8,
           "watersheds2D(): neighborhood must be 4 or 8.");

    for(unsigned int k=0; k<method.size(); ++k)
        method[k] = (std::string::value_type)tolower(method[k]);
    
    bool haveSeeds = seeds.hasData();
    unsigned int maxRegionLabel = 0;
    
    if(method == "")
        method = "regiongrowing";
    
    if(method == "regiongrowing")
    {
        seeds.reshapeIfEmpty(image.shape(), 
                "watersheds(): Seed array has wrong shape.");
        
        if(!haveSeeds)
        {
            MultiArray<2, UInt8> minima(image.shape());
            localMinima(srcImageRange(image), destImage(minima), 1, EightNeighborCode());
            maxRegionLabel = labelImageWithBackground(srcImageRange(minima), destImage(seeds), true, 0);
        }
        else
        {
            FindMinMax< npy_uint32 > minmax;
            inspectImage(srcImageRange(seeds), minmax);
            maxRegionLabel = minmax.max;
        }
           
        res.reshapeIfEmpty(image.shape(), "watersheds(): Output array has wrong shape.");

        ArrayOfRegionStatistics< SeedRgDirectValueFunctor< PixelType > > stats(maxRegionLabel);
        if(neighborhood == 4)
        {
            seededRegionGrowing(srcImageRange(image), srcImage(seeds), destImage(res), 
                                stats, srgType, FourNeighborCode(), max_cost);
        }
        else
        {
            seededRegionGrowing(srcImageRange(image), srcImage(seeds), destImage(res), 
                                stats, srgType, EightNeighborCode(), max_cost);
        }
    }
    else if(method == "unionfind")
    {
        vigra_precondition(!haveSeeds,
           "watersheds(): UnionFind does not support seed images.");
        vigra_precondition(srgType == CompleteGrow,
           "watersheds(): UnionFind only supports 'CompleteGrow' mode.");
           
        res.reshapeIfEmpty(image.shape(), "watersheds(): Output array has wrong shape.");
        
        if(neighborhood == 4)
        {
            maxRegionLabel = watershedsUnionFind(srcImageRange(image), destImage(res),
                                        FourNeighborCode());
        }
        else
        {
            maxRegionLabel = watershedsUnionFind(srcImageRange(image), destImage(res),
                                        EightNeighborCode());
        }
    }
    else
    {
        vigra_precondition(false, "watersheds(): Unknown watershed method requested.");
    }

    return python::make_tuple(res, maxRegionLabel);
}
#endif

<<<<<<< HEAD
template<class PixelType>
python::tuple 
pythonWatersheds2D(NumpyArray<2, Singleband<PixelType> > image,
                   int neighborhood = 4, 
                   NumpyArray<2, Singleband<npy_uint32> > seeds = NumpyArray<2, Singleband<npy_uint32> >(),
                   std::string method = "RegionGrowing",
                   SRGType srgType = CompleteGrow, 
                   PixelType max_cost = 0.0, 
                   NumpyArray<2, Singleband<npy_uint32> > res = NumpyArray<2, Singleband<npy_uint32> >())
=======
template < class PixelType >
python::tuple 
pythonWatersheds2D(NumpyArray<2, Singleband<PixelType> > image,
                   int neighborhood = 4,
                   NumpyArray<2, Singleband<npy_uint32> > seeds = python::object(),
                   std::string method = "RegionGrowing", 
                   SRGType srgType = CompleteGrow, 
                   PixelType max_cost = 0.0, 
                   NumpyArray<2, Singleband<npy_uint32> > res = python::object())
>>>>>>> adbbde76
{
    vigra_precondition(neighborhood == 4 || neighborhood == 8,
           "watersheds2D(): neighborhood must be 4 or 8.");

    for(unsigned int k=0; k<method.size(); ++k)
        method[k] = (std::string::value_type)tolower(method[k]);
    if(method == "")
        method = "regiongrowing";
        
    std::string description("watershed labeling, neighborhood=");
    description += asString(neighborhood);
    
    res.reshapeIfEmpty(image.taggedShape().setChannelDescription(description), 
            "watersheds(): Output array has wrong shape.");
    
    WatershedOptions options;
    options.srgType(srgType);
    
    if(max_cost > 0.0)
    {
        vigra_precondition(method != "unionfind",
           "watersheds(): UnionFind does not support a cost threshold.");
        options.stopAtThreshold(max_cost);
    }
    
    if(seeds.hasData())
    {
        vigra_precondition(method != "unionfind",
           "watersheds(): UnionFind does not support seed images.");
        res = seeds;
    }
    else
    {
        options.seedOptions(SeedOptions().minima());
    }
    
    npy_uint32 maxRegionLabel = 0;
    if(method == "regiongrowing")
    {
        PyAllowThreads _pythread;
        if(neighborhood == 4)
        {
            maxRegionLabel = watershedsRegionGrowing(srcImageRange(image), destImage(res), 
                                    FourNeighborCode(), options);
        }
        else
        {
            maxRegionLabel = watershedsRegionGrowing(srcImageRange(image), destImage(res), 
                                    EightNeighborCode(), options);
        }
    }
    else if(method == "unionfind")
    {
        vigra_precondition(srgType == CompleteGrow,
           "watersheds(): UnionFind only supports 'CompleteGrow' mode.");
           
        PyAllowThreads _pythread;
        if(neighborhood == 4)
        {
            maxRegionLabel = watershedsUnionFind(srcImageRange(image), destImage(res),
                                        FourNeighborCode());
        }
        else
        {
            maxRegionLabel = watershedsUnionFind(srcImageRange(image), destImage(res),
                                        EightNeighborCode());
        }
    }
    else
    {
        vigra_precondition(false, "watersheds(): Unknown watershed method requested.");
    }

    return python::make_tuple(res, maxRegionLabel);
}

VIGRA_PYTHON_MULTITYPE_FUNCTOR(pywatersheds2D, pythonWatersheds2D)

<<<<<<< HEAD
template<class PixelType>
python::tuple 
pythonWatersheds3D(NumpyArray<3, Singleband<PixelType> > image,
                   int neighborhood = 6, 
                   NumpyArray<3, Singleband<npy_uint32> > seeds = NumpyArray<3, Singleband<npy_uint32> >(),
                   std::string method = "RegionGrowing",
                   SRGType srgType = CompleteGrow, 
                   PixelType max_cost = 0.0, 
                   NumpyArray<3, Singleband<npy_uint32> > res = NumpyArray<3,Singleband<npy_uint32> >())
=======
template < class PixelType >
python::tuple 
pythonWatersheds3D(NumpyArray<3, Singleband<PixelType> > image,
                   int neighborhood = 6,
                   NumpyArray<3, Singleband<npy_uint32> > seeds = python::object(),
                   std::string method = "RegionGrowing", 
                   SRGType srgType = CompleteGrow, 
                   PixelType max_cost = 0.0, 
                   NumpyArray<3, Singleband<npy_uint32> > res = python::object())
>>>>>>> adbbde76
{
    vigra_precondition(neighborhood == 6 || neighborhood == 26,
           "watersheds3D(): neighborhood must be 6 or 26.");

    for(unsigned int k=0; k<method.size(); ++k)
        method[k] = (std::string::value_type)tolower(method[k]);
    
    bool haveSeeds = seeds.hasData();
    unsigned int maxRegionLabel;
    
    if(method == "")
        method = "regiongrowing";
    
    if(method == "regiongrowing")
    {
        std::string description("watershed seeds");
        
        seeds.reshapeIfEmpty(image.taggedShape().setChannelDescription(description), 
                "watersheds(): Seed array has wrong shape.");
        
        if(!haveSeeds)
        {
            PyAllowThreads _pythread;
            maxRegionLabel = 0;
            
            // determine seeds
            // FIXME: implement localMinima() for volumes
            typedef NeighborCode3DTwentySix Neighborhood;
            typedef Neighborhood::Direction Direction;
            
            MultiArrayShape<3>::type p(0,0,0);
            
            for(p[2]=0; p[2]<image.shape(2); ++p[2])
            {
                for(p[1]=0; p[1]<image.shape(1); ++p[1])
                {
                    for(p[0]=0; p[0]<image.shape(0); ++p[0])
                    {
                        AtVolumeBorder atBorder = isAtVolumeBorder(p, image.shape());
                        int totalCount = Neighborhood::nearBorderDirectionCount(atBorder),
                            minimumCount = 0;
                        if(atBorder == NotAtBorder)
                        {
                            for(int k=0; k<totalCount; ++k)
                            {
                                if(image[p] < image[p+Neighborhood::diff((Direction)k)])
                                    ++minimumCount;
                            }
                        }
                        else
                        {
                            for(int k=0; k<totalCount; ++k)
                            {
                                if(image[p] < image[p+Neighborhood::diff(
                                                        Neighborhood::nearBorderDirections(atBorder, k))])
                                    ++minimumCount;
                            }
                        }
                        if(minimumCount == totalCount)
                        {
                            seeds[p] = ++maxRegionLabel;
                        }
                        else
                        {
                            seeds[p] = 0;
                        }
                    }
                }
            }
        }
        else
        {
            PyAllowThreads _pythread;
            FindMinMax< npy_uint32 > minmax;
            inspectMultiArray(srcMultiArrayRange(seeds), minmax);
            maxRegionLabel = minmax.max;
        }
           
        description = "watershed labeling, neighborhood=";
        description += asString(neighborhood);
        
        res.reshapeIfEmpty(image.taggedShape().setChannelDescription(description), 
                "watersheds(): Output array has wrong shape.");

        PyAllowThreads _pythread;
        ArrayOfRegionStatistics< SeedRgDirectValueFunctor< PixelType > > stats(maxRegionLabel);
        if(neighborhood == 6)
        {
            seededRegionGrowing3D(srcMultiArrayRange(image), srcMultiArray(seeds), 
                                  destMultiArray(res), 
                                  stats, srgType, NeighborCode3DSix(), max_cost);
        }
        else
        {
            seededRegionGrowing3D(srcMultiArrayRange(image), srcMultiArray(seeds), 
                                  destMultiArray(res), 
                                  stats, srgType, NeighborCode3DTwentySix(), max_cost);
        }
    }
    else if(method == "unionfind")
    {
        vigra_precondition(!haveSeeds,
           "watersheds(): UnionFind does not support seed images.");
        vigra_precondition(srgType == CompleteGrow,
           "watersheds(): UnionFind only supports 'CompleteGrow' mode.");
           
        std::string description("watershed labeling, neighborhood=");
        description += asString(neighborhood);
        
        res.reshapeIfEmpty(image.taggedShape().setChannelDescription(description), 
                "watersheds(): Output array has wrong shape.");
        
        PyAllowThreads _pythread;
        if(neighborhood == 6)
        {
            maxRegionLabel = watersheds3DSix(srcMultiArrayRange(image), destMultiArray(res));
        }
        else
        {
            maxRegionLabel = watersheds3DTwentySix(srcMultiArrayRange(image), destMultiArray(res));
        }
    }
    else
    {
        vigra_precondition(false, "watersheds(): Unknown watershed method requested.");
    }

    return python::make_tuple(res, maxRegionLabel);
}

VIGRA_PYTHON_MULTITYPE_FUNCTOR(pywatersheds3D, pythonWatersheds3D)

void defineSegmentation()
{
    using namespace python;
    
    docstring_options doc_options(true, true, false);

    multidef("labelImage", pyLabelImage<npy_uint8, float>(),
        (arg("image"), 
        arg("neighborhood") = 4,
        arg("out")=python::object()),
        "Find the connected components of a segmented image. Parameter 'neighborhood' specifies "
        "the pixel neighborhood to be used and can be 4 (default) or 8.\n\n"
        "For details see labelImage_ in the vigra C++ documentation.\n");

    multidef("labelImageWithBackground", pyLabelImageWithBackground<npy_uint8, float>(),
        (arg("image"), 
        arg("neighborhood") = 4,
        arg("background_value") = 0,
        arg("out")=python::object()),
        "Find the connected components of a segmented image, excluding the "
        "background from labeling, where the background is the set of all pixels with "
        "the given 'background_value'. Parameter 'neighborhood' specifies "
        "the pixel neighborhood to be used and can be 4 (default) or 8.\n\n"
        "For details see labelImageWithBackground_ in the vigra C++ documentation.\n");

    multidef("labelVolume", pyLabelVolume<npy_uint8, float>(),
        (arg("volume"), 
        arg("neighborhood")=6,
        arg("out")=python::object()),
        "Find the connected components of a segmented volume. Parameter 'neighborhood' specifies "
        "the pixel neighborhood to be used and can be 6 (default) or 26.\n"
        "\n"
        "For details see labelVolume_ in the vigra C++ documentation.\n");

    multidef("labelVolumeWithBackground", pyLabelVolumeWithBackground<npy_uint8, float>(),
        (arg("volume"), 
         arg("neighborhood")=6, 
         arg("background_value")=0,
         arg("out")=python::object()),
        "Find the connected components of a segmented volume, excluding the "
        "background from labeling, where the background is the set of all pixels with "
        "the given 'background_value'. Parameter 'neighborhood' specifies "
        "the pixel neighborhood to be used and can be 6 (default) or 26.\n"
        "\n"
        "For details see labelVolumeWithBackground_ in the vigra C++ documentation.\n");
    
    /******************************************************************************/
    
    def("localMinima",
        registerConverters(&pythonLocalMinima2D<float>),
        (arg("image"), 
         arg("marker")=1.0, 
         arg("neighborhood") = 8,
         arg("out")=python::object()),
        "Find local minima in an image and mark them with the given 'marker'. Parameter "
        "'neighborhood' specifies the pixel neighborhood to be used and can be "
        "4 or 8 (default).\n\n"
        "For details see localMinima_ in the vigra C++ documentation.\n");

    def("localMinima3D",
            registerConverters(&pythonLocalMinima3D<float> ),
            (arg("volume"), arg("marker") = 1.0, arg("neighborhood") = 6, arg(
                    "out") = python::object()),
            "Find local minima in a volume and mark them with the given 'marker'. Parameter "
                "'neighborhood' specifies the pixel neighborhood to be used and can be "
                "6 or 26 (default).\n\n"
                "For details see localMinima3D_ in the vigra C++ documentation.\n");

    def("extendedLocalMinima",
        registerConverters(&pythonExtendedLocalMinima2D<float>),
        (arg("image"), 
         arg("marker")=1.0, 
         arg("neighborhood") = 8,
         arg("out")=python::object()),
        "Find local minima and minimal plateaus in an image and mark them with "
        "the given 'marker'. Parameter 'neighborhood' specifies the pixel "
        "neighborhood to be used and can be 4 or 8 (default).\n\n"
        "For details see extendedLocalMinima_ in the vigra C++ documentation.\n"
        );

    def("extendedLocalMinima3D", 
         registerConverters(&pythonExtendedLocalMinima3D<float> ), 
           (arg("volume"), arg("marker") = 1.0, arg("neighborhood") = 6, arg("out") = python::object()),
            "Find local minima and minimal plateaus in a volume and mark them with "
            "the given 'marker'. Parameter 'neighborhood' specifies the pixel "
            "neighborhood to be used and can be 6(default) or 26 .\n\n"
            "For details see extendedLocalMinima3D_ in the vigra C++ documentation.\n");

    def("localMaxima",
        registerConverters(&pythonLocalMaxima2D<float>),
        (arg("image"), 
         arg("marker")=1.0, 
         arg("neighborhood") = 8,
         arg("out")=python::object()),
        "Find local maxima in an image and mark them with the given 'marker'. Parameter "
        "'neighborhood' specifies the pixel neighborhood to be used and can be "
        "4 or 8 (default).\n\n"
        "For details see localMaxima_ in the vigra C++ documentation.\n");

    def("localMaxima3D", registerConverters(&pythonLocalMaxima3D<float> ), 
         (arg("volume"), arg("marker") = 1.0, arg("neighborhood") = 6, arg("out") = python::object()),
            "Find local maxima and maximal plateaus in a volume and mark them with "
            "the given 'marker'. Parameter 'neighborhood' specifies the pixel "
            "neighborhood to be used and can be 6(default) or 26 .\n\n"
            "For details see localMaxima3D_ in the vigra C++ documentation.\n");

    def("extendedLocalMaxima",
        registerConverters(&pythonExtendedLocalMaxima2D<float>),
        (arg("image"), 
         arg("marker")=1.0, 
         arg("neighborhood") = 8,
         arg("out")=python::object()),
        "Find local maxima and maximal plateaus in an image and mark them with "
        "the given 'marker'. Parameter 'neighborhood' specifies the pixel "
        "neighborhood to be used and can be 4 or 8 (default).\n\n"
        "For details see extendedLocalMaxima_ in the vigra C++ documentation.\n");

    def("extendedLocalMaxima3D", 
        registerConverters(&pythonExtendedLocalMaxima3D<float> ), 
        (arg("volume"), arg("marker") = 1.0, arg("neighborhood") = 6, arg("out") = python::object()),
        "Find local maxima and maximal plateaus in a volume and mark them with "
        "the given 'marker'. Parameter 'neighborhood' specifies the pixel "
        "neighborhood to be used and can be 6 (default) or 26 .\n\n"
        "For details see extendedLocalMaxima3D_ in the vigra C++ documentation.\n");

    /*************************************************************************/

    enum_<vigra::SRGType>("SRGType")
        .value("CompleteGrow", vigra::CompleteGrow)
        .value("KeepContours", vigra::KeepContours)
        .value("StopAtThreshold", vigra::StopAtThreshold)
        ;

    /*  FIXME: int64 is unsupported by the C++ code (hard-coded int) */
    multidef("watersheds", pywatersheds2D< npy_uint8, float >(),
      (arg("image"), 
       arg("neighborhood") = 4, 
       arg("seeds")=python::object(), 
       arg("method")="RegionGrowing",
       arg("terminate")=CompleteGrow,
       arg("max_cost")=0.0,
       arg("out")=python::object()),
        "Compute the watersheds of a 2D image.\n"
        "\n"
        "   watersheds(image, neighborhood=4, seeds = None, methods = 'RegionGrowing', \n"
        "              terminate=CompleteGrow, threshold=0, out = None) -> (labelimage, max_ragion_label)\n"
        "\n"
        "Parameters:\n\n"
        " image:\n"
        "    the image or volume containing the boundary indicator values "
        "    (high values = high edgeness, dtype=numpy.uint8 or numpy.float32).\n"
        " neighborhood:\n"
        "    the pixel neighborhood to be used. Feasible values depend on the "
        "    dimension and method:\n\n"
        "      2-dimensional data:\n"
        "        4 (default) or 8.\n"
        "      3-dimensional data:\n"
        "        6 (default) or 26\n\n"
        " seeds:\n"
        "    a label image specifying region seeds, only supported by method 'RegionGrowing' "
        "    (with dtype=numpy.uint32).\n" 
        " method:\n"
        "    the algorithm to be used for watershed computation. Possible values:\n\n"
        "      'RegionGrowing':\n"
        "        (default) use seededRegionGrowing_ or seededRegionGrowing3D_ respectively\n"
        "      'UnionFind:\n"
        "        use watershedsUnionFind_ or watersheds3D_ respectively\n\n"
        " terminate:\n"
        "    when to stop growing. Possible values:\n\n"
        "      CompleteGrow:\n"
        "        (default) grow until all pixels are assigned to a region\n"
        "      KeepCountours:\n"
        "        keep a 1-pixel wide contour between all regions, only supported "
        "        by method 'RegionGrowing'\n"
        "      StopAtThreshold:\n"
        "        stop when the boundary indicator values exceed the threshold given by "
        "        parameter 'max_cost', only supported by method 'RegionGrowing'\n"
        "      KeepCountours | StopAtThreshold:\n"
        "        keep 1-pixel wide contour and stop at given 'max_cost', only "
        "        supported by method 'RegionGrowing'\n\n"
        " max_cost:\n"
        "    terminate growing when boundary indicator exceeds this value (ignored when "
        "    'terminate' is not StopAtThreshold or method is not 'RegionGrowing')\n" 
        " out:\n"
        "    the label image (with dtype=numpy.uint32) to be filled by the algorithm. "
        "    It will be allocated by the watershed function if not provided)\n\n"
         "The function returns a Python tuple (labelImage, maxRegionLabel)\n\n"
         );

    multidef("watersheds", pywatersheds3D< npy_uint8, float >(),
      (arg("volume"), 
       arg("neighborhood") = 6, 
       arg("seeds")=python::object(), 
       arg("method")="RegionGrowing",
       arg("terminate")=CompleteGrow,
       arg("max_cost")=0.0,
       arg("out")=python::object()),
       "Likewise, compute watersheds of a volume.\n");
}

void defineEdgedetection();
void defineInterestpoints();

} // namespace vigra

using namespace vigra;
using namespace boost::python;

BOOST_PYTHON_MODULE_INIT(analysis)
{
    import_vigranumpy();
    defineSegmentation();
    defineEdgedetection();
    defineInterestpoints();
}<|MERGE_RESOLUTION|>--- conflicted
+++ resolved
@@ -55,19 +55,11 @@
 namespace vigra
 {
 
-<<<<<<< HEAD
-template<class PixelType>
+template < class PixelType >
 NumpyAnyArray 
 pythonLabelImage(NumpyArray<2, Singleband<PixelType> > image,
-                 int neighborhood = 4, NumpyArray<2, Singleband<npy_uint32> > res = 
-                 NumpyArray<2, Singleband<npy_uint32> >())
-=======
-template < class PixelType >
-NumpyAnyArray 
-pythonLabelImage(NumpyArray<2, Singleband<PixelType> > image,
-                 int neighborhood = 4,
-                 NumpyArray<2, Singleband<npy_uint32> > res = python::object())
->>>>>>> adbbde76
+                 int neighborhood = 4, 
+                 NumpyArray<2, Singleband<npy_uint32> > res = NumpyArray<2, Singleband<npy_uint32> >())
 {
     vigra_precondition(neighborhood == 4 || neighborhood == 8,
         "labelImage(): neighborhood must be 4 or 8.");
@@ -98,20 +90,12 @@
 
 VIGRA_PYTHON_MULTITYPE_FUNCTOR(pyLabelImage, pythonLabelImage)
 
-<<<<<<< HEAD
-template<class PixelType>
-NumpyAnyArray 
-pythonLabelImageWithBackground(NumpyArray<2, Singleband<PixelType> > image, int neighborhood = 4,
-                               PixelType background_value = 0,
-                               NumpyArray<2, Singleband<npy_uint32> > res = NumpyArray<2, Singleband<npy_uint32> >())
-=======
 template < class PixelType >
 NumpyAnyArray 
 pythonLabelImageWithBackground(NumpyArray<2, Singleband<PixelType> > image,
                                int neighborhood = 4,
                                PixelType background_value = 0,
-                               NumpyArray<2, Singleband<npy_uint32> > res = python::object())
->>>>>>> adbbde76
+                               NumpyArray<2, Singleband<npy_uint32> > res = NumpyArray<2, Singleband<npy_uint32> >())
 {
     vigra_precondition(neighborhood == 4 || neighborhood == 8,
         "labelImageWithBackground(): neighborhood must be 4 or 8.");
@@ -127,24 +111,14 @@
     {
         case 4:
         {
-<<<<<<< HEAD
-            labelImageWithBackground(srcImageRange(image), destImage(res), false,
-                    background_value);
-=======
             labelImageWithBackground(srcImageRange(image),
                 destImage(res), false, background_value);
->>>>>>> adbbde76
             break;
         }
         case 8:
         {
-<<<<<<< HEAD
-            labelImageWithBackground(srcImageRange(image), destImage(res), true,
-                    background_value);
-=======
             labelImageWithBackground(srcImageRange(image),
                 destImage(res), true, background_value);
->>>>>>> adbbde76
             break;
         }
     }
@@ -153,19 +127,11 @@
 
 VIGRA_PYTHON_MULTITYPE_FUNCTOR(pyLabelImageWithBackground, pythonLabelImageWithBackground)
 
-<<<<<<< HEAD
-template<class VoxelType>
-NumpyAnyArray 
-pythonLabelVolume(NumpyArray<3, Singleband<VoxelType> > volume,
-                  int neighborhood = 6, 
-                  NumpyArray<3, Singleband<npy_uint32> > res = NumpyArray<3, Singleband<npy_uint32> >())
-=======
 template < class VoxelType >
 NumpyAnyArray 
 pythonLabelVolume(NumpyArray<3, Singleband<VoxelType> > volume, 
                   int neighborhood=6,
-                  NumpyArray<3, Singleband<npy_uint32> > res=python::object())
->>>>>>> adbbde76
+                  NumpyArray<3, Singleband<npy_uint32> > res = NumpyArray<3, Singleband<npy_uint32> >())
 {
     vigra_precondition(neighborhood == 6 || neighborhood == 26,
         "labelVolume(): neighborhood must be 6 or 26.");
@@ -181,24 +147,14 @@
     {
         case 6:
         {
-<<<<<<< HEAD
-            labelVolume(srcMultiArrayRange(volume), destMultiArray(res),
-                    NeighborCode3DSix());
-=======
             labelVolume(srcMultiArrayRange(volume),
                 destMultiArray(res), NeighborCode3DSix());
->>>>>>> adbbde76
             break;
         }
         case 26:
         {
-<<<<<<< HEAD
-            labelVolume(srcMultiArrayRange(volume), destMultiArray(res),
-                    NeighborCode3DTwentySix());
-=======
             labelVolume(srcMultiArrayRange(volume),
                 destMultiArray(res), NeighborCode3DTwentySix());
->>>>>>> adbbde76
             break;
         }
     }
@@ -207,21 +163,12 @@
 
 VIGRA_PYTHON_MULTITYPE_FUNCTOR(pyLabelVolume, pythonLabelVolume)
 
-<<<<<<< HEAD
-template<class VoxelType>
-NumpyAnyArray 
-pythonLabelVolumeWithBackground(NumpyArray<3, Singleband<VoxelType> > volume, 
-                                int neighborhood = 6, 
-                                VoxelType background_value = 0, 
-                                NumpyArray<3, Singleband<npy_uint32> > res = NumpyArray<3, Singleband<npy_uint32> >())
-=======
 template < class VoxelType >
 NumpyAnyArray 
 pythonLabelVolumeWithBackground(NumpyArray<3, Singleband<VoxelType> > volume, 
                                 int neighborhood=6,
                                 VoxelType background_value = 0,
-                                NumpyArray<3, Singleband<npy_uint32> > res=python::object())
->>>>>>> adbbde76
+                                NumpyArray<3, Singleband<npy_uint32> > res = NumpyArray<3, Singleband<npy_uint32> >())
 {
     vigra_precondition(neighborhood == 6 || neighborhood == 26,
         "labelVolumeWithBackground(): neighborhood must be 6 or 26.");
@@ -237,26 +184,16 @@
     {
         case 6:
         {
-<<<<<<< HEAD
-            labelVolumeWithBackground(srcMultiArrayRange(volume), destMultiArray(
-                    res), NeighborCode3DSix(), background_value);
-=======
             labelVolumeWithBackground(srcMultiArrayRange(volume),
                 destMultiArray(res), NeighborCode3DSix(),
                 background_value);
->>>>>>> adbbde76
             break;
         }
         case 26:
         {
-<<<<<<< HEAD
-            labelVolumeWithBackground(srcMultiArrayRange(volume), destMultiArray(
-                    res), NeighborCode3DTwentySix(), background_value);
-=======
             labelVolumeWithBackground(srcMultiArrayRange(volume),
                 destMultiArray(res), NeighborCode3DTwentySix(),
                 background_value);
->>>>>>> adbbde76
             break;
         }
     }
@@ -267,21 +204,12 @@
 
 /*********************************************************************************/
 
-<<<<<<< HEAD
-template<class PixelType>
-NumpyAnyArray 
-pythonLocalMinima2D(NumpyArray<2, Singleband<PixelType> > image,
-                    PixelType marker = NumericTraits<PixelType>::one(), 
-                    int neighborhood = 8, 
-                    NumpyArray<2, Singleband<PixelType> > res = NumpyArray<2, Singleband<PixelType> >())
-=======
 template < class PixelType >
 NumpyAnyArray 
 pythonLocalMinima2D(NumpyArray<2, Singleband<PixelType> > image,
                     PixelType marker = NumericTraits<PixelType>::one(),
                     int neighborhood = 8,
-                    NumpyArray<2, Singleband<PixelType> > res = python::object())
->>>>>>> adbbde76
+                    NumpyArray<2, Singleband<PixelType> > res = NumpyArray<2, Singleband<PixelType> >())
 {
     vigra_precondition(neighborhood == 4 || neighborhood == 8,
         "localMinima(): neighborhood must be 4 or 8.");
@@ -298,21 +226,13 @@
         case 4:
         {
             localMinima(srcImageRange(image), destImage(res), marker,
-<<<<<<< HEAD
-                    FourNeighborCode());
-=======
                 FourNeighborCode());
->>>>>>> adbbde76
             break;
         }
         case 8:
         {
             localMinima(srcImageRange(image), destImage(res), marker,
-<<<<<<< HEAD
-                    EightNeighborCode());
-=======
                 EightNeighborCode());
->>>>>>> adbbde76
             break;
         }
     }
@@ -322,17 +242,10 @@
 
 template<class PixelType>
 NumpyAnyArray 
-<<<<<<< HEAD
-pythonLocalMinima3D(NumpyArray<3, Singleband<PixelType> > image,
+pythonLocalMinima3D(NumpyArray<3, Singleband<PixelType> > volume,
                     PixelType marker = NumericTraits<PixelType>::one(), 
                     int neighborhood = 6, 
                     NumpyArray<3, Singleband<PixelType> > res = NumpyArray<3, Singleband<PixelType> >())
-=======
-pythonLocalMinima3D(NumpyArray<3, Singleband<PixelType> > volume,
-                    PixelType marker = NumericTraits<PixelType>::one(), 
-                    int neighborhood = 6, 
-                    NumpyArray<3, Singleband<PixelType> > res = python::object())
->>>>>>> adbbde76
 {
     vigra_precondition(neighborhood == 6 || neighborhood == 26,
             "localMinima(): neighborhood must be 6 or 26.");
@@ -347,22 +260,13 @@
     {
         case 6:
         {
-<<<<<<< HEAD
-
-            localMinima3D(srcMultiArrayRange(image), destMultiArray(res), marker,
-=======
             localMinima3D(srcMultiArrayRange(volume), destMultiArray(res), marker,
->>>>>>> adbbde76
                     NeighborCode3DSix());
             break;
         }
         case 26:
         {
-<<<<<<< HEAD
-            localMinima3D(srcMultiArrayRange(image), destMultiArray(res), marker,
-=======
             localMinima3D(srcMultiArrayRange(volume), destMultiArray(res), marker,
->>>>>>> adbbde76
                     NeighborCode3DTwentySix());
             break;
         }
@@ -371,21 +275,12 @@
     return res;
 }
 
-<<<<<<< HEAD
-template<class PixelType>
-NumpyAnyArray 
-pythonExtendedLocalMinima2D(NumpyArray<2, Singleband<PixelType> > image, 
-                            PixelType marker = NumericTraits<PixelType>::one(), 
-                            int neighborhood = 8,
-                            NumpyArray<2, Singleband<PixelType> > res = NumpyArray<2, Singleband<PixelType> >())
-=======
 template < class PixelType >
 NumpyAnyArray 
 pythonExtendedLocalMinima2D(NumpyArray<2, Singleband<PixelType> > image,
                             PixelType marker = NumericTraits<PixelType>::one(),
                             int neighborhood = 8,
-                            NumpyArray<2, Singleband<PixelType> > res = python::object())
->>>>>>> adbbde76
+                            NumpyArray<2, Singleband<PixelType> > res = NumpyArray<2, Singleband<PixelType> >())
 {
     vigra_precondition(neighborhood == 4 || neighborhood == 8,
         "extendedLocalMinima(): neighborhood must be 4 or 8.");
@@ -401,24 +296,14 @@
     {
         case 4:
         {
-<<<<<<< HEAD
-            extendedLocalMinima(srcImageRange(image), destImage(res), marker,
-                    FourNeighborCode());
-=======
             extendedLocalMinima(srcImageRange(image), destImage(res),
                 marker, FourNeighborCode());
->>>>>>> adbbde76
             break;
         }
         case 8:
         {
-<<<<<<< HEAD
-            extendedLocalMinima(srcImageRange(image), destImage(res), marker,
-                    EightNeighborCode());
-=======
             extendedLocalMinima(srcImageRange(image), destImage(res),
                 marker, EightNeighborCode());
->>>>>>> adbbde76
             break;
         }
     }
@@ -427,17 +312,10 @@
 
 template<class PixelType>
 NumpyAnyArray 
-<<<<<<< HEAD
-pythonExtendedLocalMinima3D(NumpyArray<3, Singleband<PixelType> > image, 
+pythonExtendedLocalMinima3D(NumpyArray<3, Singleband<PixelType> > volume, 
                             PixelType marker = NumericTraits<PixelType>::one(), 
                             int neighborhood = 6,
                             NumpyArray<3, Singleband<PixelType> > res = NumpyArray<3, Singleband<PixelType> >())
-=======
-pythonExtendedLocalMinima3D(NumpyArray<3, Singleband<PixelType> > volume, 
-                            PixelType marker = NumericTraits<PixelType>::one(), 
-                            int neighborhood = 6,
-                            NumpyArray<3, Singleband<PixelType> > res = python::object())
->>>>>>> adbbde76
 {
     vigra_precondition(neighborhood == 6 || neighborhood == 26,
             "extendedLocalMinima(): neighborhood must be 6 or 26.");
@@ -451,47 +329,27 @@
     {
         case 6:
         {
-<<<<<<< HEAD
-
-            extendedLocalMinima3D(srcMultiArrayRange(image), destMultiArray(res),
-                    marker, NeighborCode3DSix());
-=======
             extendedLocalMinima3D(srcMultiArrayRange(volume), destMultiArray(res),
                 marker, NeighborCode3DSix());
->>>>>>> adbbde76
             break;
         }
         case 26:
         {
-<<<<<<< HEAD
-            extendedLocalMinima3D(srcMultiArrayRange(image), destMultiArray(res),
-                    marker, NeighborCode3DTwentySix());
-=======
             extendedLocalMinima3D(srcMultiArrayRange(volume), destMultiArray(res),
                 marker, NeighborCode3DTwentySix());
->>>>>>> adbbde76
-            break;
-        }
-    }
-
-    return res;
-}
-
-<<<<<<< HEAD
-template<class PixelType>
-NumpyAnyArray 
-pythonLocalMaxima2D(NumpyArray<2, Singleband<PixelType> > image,
-                    PixelType marker = NumericTraits<PixelType>::one(), 
-                    int neighborhood = 8, 
-                    NumpyArray<2, Singleband<PixelType> > res = NumpyArray<2, Singleband<PixelType> >())
-=======
+            break;
+        }
+    }
+
+    return res;
+}
+
 template < class PixelType >
 NumpyAnyArray 
 pythonLocalMaxima2D(NumpyArray<2, Singleband<PixelType> > image,
                     PixelType marker = NumericTraits<PixelType>::one(),
                     int neighborhood = 8,
-                    NumpyArray<2, Singleband<PixelType> > res = python::object())
->>>>>>> adbbde76
+                    NumpyArray<2, Singleband<PixelType> > res = NumpyArray<2, Singleband<PixelType> >())
 {
     vigra_precondition(neighborhood == 4 || neighborhood == 8,
         "localMaxima(): neighborhood must be 4 or 8.");
@@ -508,21 +366,13 @@
         case 4:
         {
             localMaxima(srcImageRange(image), destImage(res), marker,
-<<<<<<< HEAD
-                    FourNeighborCode());
-=======
                 FourNeighborCode());
->>>>>>> adbbde76
             break;
         }
         case 8:
         {
             localMaxima(srcImageRange(image), destImage(res), marker,
-<<<<<<< HEAD
-                    EightNeighborCode());
-=======
                 EightNeighborCode());
->>>>>>> adbbde76
             break;
         }
     }
@@ -532,17 +382,10 @@
 
 template<class PixelType>
 NumpyAnyArray 
-<<<<<<< HEAD
-pythonLocalMaxima3D(NumpyArray<3, Singleband<PixelType> > image,
+pythonLocalMaxima3D(NumpyArray<3, Singleband<PixelType> > volume,
                     PixelType marker = NumericTraits<PixelType>::one(), 
                     int neighborhood = 6, 
                     NumpyArray<3, Singleband<PixelType> > res = NumpyArray<3, Singleband<PixelType> >())
-=======
-pythonLocalMaxima3D(NumpyArray<3, Singleband<PixelType> > volume,
-                    PixelType marker = NumericTraits<PixelType>::one(), 
-                    int neighborhood = 6, 
-                    NumpyArray<3, Singleband<PixelType> > res = python::object())
->>>>>>> adbbde76
 {
     vigra_precondition(neighborhood == 6 || neighborhood == 26,
             "localMaxima(): neighborhood must be 6 or 26.");
@@ -556,130 +399,73 @@
     {
         case 6:
         {
-<<<<<<< HEAD
-
-            localMaxima3D(srcMultiArrayRange(image), destMultiArray(res), marker,
-                    NeighborCode3DSix());
-=======
             localMaxima3D(srcMultiArrayRange(volume), destMultiArray(res), marker,
                 NeighborCode3DSix());
->>>>>>> adbbde76
             break;
         }
         case 26:
         {
-<<<<<<< HEAD
-            localMaxima3D(srcMultiArrayRange(image), destMultiArray(res), marker,
-                    NeighborCode3DTwentySix());
-=======
             localMaxima3D(srcMultiArrayRange(volume), destMultiArray(res), marker,
                 NeighborCode3DTwentySix());
->>>>>>> adbbde76
-            break;
-        }
-    }
-
-    return res;
-}
-
-<<<<<<< HEAD
+            break;
+        }
+    }
+
+    return res;
+}
+
+template < class PixelType >
+NumpyAnyArray 
+pythonExtendedLocalMaxima2D(NumpyArray<2, Singleband<PixelType> > image,
+                            PixelType marker = NumericTraits<PixelType>::one(),
+                            int neighborhood = 8,
+                            NumpyArray<2, Singleband<PixelType> > res = NumpyArray<2, Singleband<PixelType> >())
+{
+    vigra_precondition(neighborhood == 4 || neighborhood == 8,
+        "extendedLocalMaxima(): neighborhood must be 4 or 8.");
+
+    std::string description("extended local maxima, neighborhood=");
+    description += asString(neighborhood);
+    
+    res.reshapeIfEmpty(image.taggedShape().setChannelDescription(description), 
+            "extendedLocalMaxima(): Output array has wrong shape.");
+
+    PyAllowThreads _pythread;
+    switch (neighborhood)
+    {
+        case 4:
+        {
+            extendedLocalMaxima(srcImageRange(image), destImage(res),
+                marker, FourNeighborCode());
+            break;
+        }
+        case 8:
+        {
+            extendedLocalMaxima(srcImageRange(image), destImage(res),
+                marker, EightNeighborCode());
+            break;
+        }
+    }
+    return res;
+}
+
 template<class PixelType>
 NumpyAnyArray 
-pythonExtendedLocalMaxima3D(NumpyArray<3, Singleband<PixelType> > image, 
+pythonExtendedLocalMaxima3D(NumpyArray<3, Singleband<PixelType> > volume, 
                             PixelType marker = NumericTraits<PixelType>::one(), 
                             int neighborhood = 6,
                             NumpyArray<3, Singleband<PixelType> > res = NumpyArray<3, Singleband<PixelType> >())
-=======
-template < class PixelType >
-NumpyAnyArray 
-pythonExtendedLocalMaxima2D(NumpyArray<2, Singleband<PixelType> > image,
-                            PixelType marker = NumericTraits<PixelType>::one(),
-                            int neighborhood = 8,
-                            NumpyArray<2, Singleband<PixelType> > res = python::object())
->>>>>>> adbbde76
-{
-    vigra_precondition(neighborhood == 4 || neighborhood == 8,
-        "extendedLocalMaxima(): neighborhood must be 4 or 8.");
-
-<<<<<<< HEAD
-    res.reshapeIfEmpty(image.shape(),
-            "localMaxima(): Output array has wrong shape.");
-    switch (neighborhood)
-    {
-        case 6:
-        {
-
-            extendedLocalMaxima3D(srcMultiArrayRange(image), destMultiArray(res),
-                    marker, NeighborCode3DSix());
-            break;
-        }
-        case 26:
-        {
-            extendedLocalMaxima3D(srcMultiArrayRange(image), destMultiArray(res),
-                    marker, NeighborCode3DTwentySix());
-=======
+{
+    vigra_precondition(neighborhood == 6 || neighborhood == 26,
+            "extendedLocalMaxima(): neighborhood must be 6 or 26.");
+
     std::string description("extended local maxima, neighborhood=");
     description += asString(neighborhood);
     
-    res.reshapeIfEmpty(image.taggedShape().setChannelDescription(description), 
-            "extendedLocalMaxima(): Output array has wrong shape.");
-
-    PyAllowThreads _pythread;
-    switch (neighborhood)
-    {
-        case 4:
-        {
-            extendedLocalMaxima(srcImageRange(image), destImage(res),
-                marker, FourNeighborCode());
-            break;
-        }
-        case 8:
-        {
-            extendedLocalMaxima(srcImageRange(image), destImage(res),
-                marker, EightNeighborCode());
->>>>>>> adbbde76
-            break;
-        }
-    }
-    return res;
-}
-
-template<class PixelType>
-NumpyAnyArray 
-<<<<<<< HEAD
-pythonExtendedLocalMaxima2D(NumpyArray<2, Singleband<PixelType> > image, 
-                            PixelType marker = NumericTraits<PixelType>::one(), 
-                            int neighborhood = 8,
-                            NumpyArray<2, Singleband<PixelType> > res = NumpyArray<2, Singleband<PixelType> >())
-=======
-pythonExtendedLocalMaxima3D(NumpyArray<3, Singleband<PixelType> > volume, 
-                            PixelType marker = NumericTraits<PixelType>::one(), 
-                            int neighborhood = 6,
-                            NumpyArray<3, Singleband<PixelType> > res = python::object())
->>>>>>> adbbde76
-{
-    vigra_precondition(neighborhood == 6 || neighborhood == 26,
-            "extendedLocalMaxima(): neighborhood must be 6 or 26.");
-
-    std::string description("extended local maxima, neighborhood=");
-    description += asString(neighborhood);
-    
     res.reshapeIfEmpty(volume.taggedShape().setChannelDescription(description), 
             "extendedLocalMaxima(): Output array has wrong shape.");
     switch (neighborhood)
     {
-<<<<<<< HEAD
-        case 4:
-        {
-            extendedLocalMaxima(srcImageRange(image), destImage(res), marker,
-                    FourNeighborCode());
-            break;
-        }
-        case 8:
-        {
-            extendedLocalMaxima(srcImageRange(image), destImage(res), marker,
-                    EightNeighborCode());
-=======
         case 6:
         {
             extendedLocalMaxima3D(srcMultiArrayRange(volume), destMultiArray(res),
@@ -690,7 +476,6 @@
         {
             extendedLocalMaxima3D(srcMultiArrayRange(volume), destMultiArray(res),
                                   marker, NeighborCode3DTwentySix());
->>>>>>> adbbde76
             break;
         }
     }
@@ -704,21 +489,12 @@
 template < class PixelType >
 python::tuple 
 pythonWatersheds2DOld(NumpyArray<2, Singleband<PixelType> > image,
-<<<<<<< HEAD
-        int neighborhood = 4,
-        NumpyArray<2, Singleband<npy_uint32> > seeds = NumpyArray<2, Singleband<npy_uint32> >(),
-        std::string method = "RegionGrowing",
-        SRGType srgType = CompleteGrow,
-        PixelType max_cost = 0.0,
-        NumpyArray<2, Singleband<npy_uint32> > res = NumpyArray<2, Singleband<npy_uint32> >())
-=======
                    int neighborhood = 4,
                    NumpyArray<2, Singleband<npy_uint32> > seeds = python::object(),
                    std::string method = "RegionGrowing", 
                    SRGType srgType = CompleteGrow, 
                    PixelType max_cost = 0.0, 
-                   NumpyArray<2, Singleband<npy_uint32> > res = python::object())
->>>>>>> adbbde76
+                   NumpyArray<2, Singleband<npy_uint32> > res = NumpyArray<2, Singleband<npy_uint32> >())
 {
     vigra_precondition(neighborhood == 4 || neighborhood == 8,
            "watersheds2D(): neighborhood must be 4 or 8.");
@@ -793,17 +569,6 @@
 }
 #endif
 
-<<<<<<< HEAD
-template<class PixelType>
-python::tuple 
-pythonWatersheds2D(NumpyArray<2, Singleband<PixelType> > image,
-                   int neighborhood = 4, 
-                   NumpyArray<2, Singleband<npy_uint32> > seeds = NumpyArray<2, Singleband<npy_uint32> >(),
-                   std::string method = "RegionGrowing",
-                   SRGType srgType = CompleteGrow, 
-                   PixelType max_cost = 0.0, 
-                   NumpyArray<2, Singleband<npy_uint32> > res = NumpyArray<2, Singleband<npy_uint32> >())
-=======
 template < class PixelType >
 python::tuple 
 pythonWatersheds2D(NumpyArray<2, Singleband<PixelType> > image,
@@ -812,8 +577,7 @@
                    std::string method = "RegionGrowing", 
                    SRGType srgType = CompleteGrow, 
                    PixelType max_cost = 0.0, 
-                   NumpyArray<2, Singleband<npy_uint32> > res = python::object())
->>>>>>> adbbde76
+                   NumpyArray<2, Singleband<npy_uint32> > res = NumpyArray<2, Singleband<npy_uint32> >())
 {
     vigra_precondition(neighborhood == 4 || neighborhood == 8,
            "watersheds2D(): neighborhood must be 4 or 8.");
@@ -892,17 +656,6 @@
 
 VIGRA_PYTHON_MULTITYPE_FUNCTOR(pywatersheds2D, pythonWatersheds2D)
 
-<<<<<<< HEAD
-template<class PixelType>
-python::tuple 
-pythonWatersheds3D(NumpyArray<3, Singleband<PixelType> > image,
-                   int neighborhood = 6, 
-                   NumpyArray<3, Singleband<npy_uint32> > seeds = NumpyArray<3, Singleband<npy_uint32> >(),
-                   std::string method = "RegionGrowing",
-                   SRGType srgType = CompleteGrow, 
-                   PixelType max_cost = 0.0, 
-                   NumpyArray<3, Singleband<npy_uint32> > res = NumpyArray<3,Singleband<npy_uint32> >())
-=======
 template < class PixelType >
 python::tuple 
 pythonWatersheds3D(NumpyArray<3, Singleband<PixelType> > image,
@@ -911,8 +664,7 @@
                    std::string method = "RegionGrowing", 
                    SRGType srgType = CompleteGrow, 
                    PixelType max_cost = 0.0, 
-                   NumpyArray<3, Singleband<npy_uint32> > res = python::object())
->>>>>>> adbbde76
+                   NumpyArray<3, Singleband<npy_uint32> > res = NumpyArray<3,Singleband<npy_uint32> >())
 {
     vigra_precondition(neighborhood == 6 || neighborhood == 26,
            "watersheds3D(): neighborhood must be 6 or 26.");
