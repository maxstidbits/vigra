--- conflicted
+++ resolved
@@ -41,16 +41,13 @@
 #include <vigra/random_forest_deprec.hxx>
 #include <set>
 #include <cmath>
-#include <stdio.h>
-#include <time.h>
 
 #ifdef HasHDF5
 # include <vigra/random_forest_hdf5_impex.hxx>
 #endif
 
-#define RandomForest RandomForest_Deprec
-#define DecisionTree DecisitionTree_Deprec
-
+#define RandomForest RandomForestDeprec
+#define DecisionTree DecisionTreeDeprec
 
 namespace python = boost::python;
 namespace vigra
@@ -142,13 +139,8 @@
 }
 void defineRandomForest_new();
 } // namespace vigra
-<<<<<<< HEAD
 
 
-=======
-#undef RandomForest 
-#undef DecisionTree
->>>>>>> 765d0a7e
 using namespace vigra;
 using namespace boost::python;
 
