--- conflicted
+++ resolved
@@ -33,19 +33,15 @@
 #
 #######################################################################
 
-<<<<<<< HEAD
+import sys, os, time, math
 from __future__ import division, print_function
 from builtins import int    #use int() like long() for Python2 as int() is long() for Python3
 
-import sys, os, time
-=======
-import sys, os, time, math
->>>>>>> 803d5d46
 from numbers import Number
 from multiprocessing import cpu_count
 try:
     import pylab
-except Exception, e:
+except Exception as e:
     pass
 
 
@@ -167,7 +163,7 @@
 
     Make sure that the fftw3 libraries are found during compilation and import.
     They may be downloaded at http://www.fftw.org/.''' % str(e))
-    #TODO import fourier
+    import fourier
 
 # import most frequently used functions
 from .arraytypes import *
@@ -419,13 +415,8 @@
         img = taggedView(img, 'xyc')
 
     labels = numpy.squeeze(labels)
-<<<<<<< HEAD
-    crackedEdges = analysis.regionImageToCrackEdgeImage(labels).squeeze()
+    crackedEdges = analysis.regionImageToCrackEdgeImage(labels+1).squeeze()
     #print("cracked shape",crackedEdges.shape)
-=======
-    crackedEdges = analysis.regionImageToCrackEdgeImage(labels+1).squeeze()
-    #print "cracked shape",crackedEdges.shape
->>>>>>> 803d5d46
     whereEdge    =  numpy.where(crackedEdges==0)
     whereNoEdge  =  numpy.where(crackedEdges!=0)
     crackedEdges[whereEdge] = 1
@@ -1234,7 +1225,7 @@
                     raise RuntimeError("self.edgeNum == 0  => cannot accumulate edge features")
                 if acc == 'mean':
                     weights = self.baseGraph.edgeLengths()
-                    #print "Weights",weights
+                    #print("Weights",weights)
                 else:
                     weights = graphs.graphMap(self.baseGraph,'edge',dtype=numpy.float32)
                     weights[:] = 1
@@ -1347,7 +1338,7 @@
 
             affEdges = self.affiliatedEdges
             uvCoords = affEdges.getUVCoordinates(self.baseGraph, ei)
-            dim = uvCoords.shape[1]/2
+            dim = uvCoords.shape[1] // 2
             uCoords = uvCoords[:,0:dim]
             vCoords = uvCoords[:,dim:2*dim]
             return (uCoords,vCoords)
@@ -1514,7 +1505,7 @@
                 ma = edgeFeatureShow.max()
                 cm = matplotlib.cm.ScalarMappable(cmap=cmap)
                 rgb = cm.to_rgba(edgeFeatureShow)[:,0:3]
-                print rgb.shape
+                print(rgb.shape)
 
                 if(ma > mi):
                     edgeFeatureShow -=mi
@@ -1538,7 +1529,7 @@
 
                 imgOut[u[:,0],u[:,1],:] = showVal
                 imgOut[v[:,0],v[:,1],:] = showVal
-                #print u.shape
+                #print(u.shape)
             if returnImg:
                 return imgOut
             imshow(imgOut)
@@ -1606,7 +1597,7 @@
             self.edgeRag2dToRag = None
             self.edgeRagToRag2d = None
             if self.dim == 3:
-                self.zOffset = self.img.shape[2]/2
+                self.zOffset = self.img.shape[2]//2
 
             self.visuImg = numpy.array(img, dtype=numpy.float32)
             self.visuImg -= self.visuImg.min()
@@ -1709,7 +1700,7 @@
                 self.edgeLabels2d = self.edgeLabels
 
             else:
-                print 'warning: bad dimension!'
+                print('warning: bad dimension!')
 
 
         def scroll(self, event):
@@ -1730,7 +1721,7 @@
             if self.press is None:
                 return
 
-            print event.xdata, event.ydata
+            print(event.xdata, event.ydata)
             self.handle_click(event)
 
         def on_release(self, event):
@@ -1738,7 +1729,7 @@
 
         def onclick(self, event):
             self.press = event.xdata, event.ydata
-            print event.xdata, event.ydata
+            print(event.xdata, event.ydata)
             try:
                 self.handle_click(event)
             except:
@@ -1763,7 +1754,7 @@
                 if xRaw >=0.0 and yRaw>=0.0 and xRaw<img.shape[0] and yRaw<img.shape[1]:
                     x,y = long(math.floor(event.xdata)),long(math.floor(event.ydata))
 
-                    #print "X,Y",x,y
+                    #print("X,Y",x,y)
                     l = labels[x,y]
                     others  = []
 
@@ -1778,7 +1769,7 @@
                                     otherLabel = labels[xx, yy]
                                     if l != otherLabel:
                                         edge = rag.findEdge(long(l), long(otherLabel))
-                                    #print edge
+                                    #print(edge)
                                         others.append((xx,yy,edge))
                                         #break
                         #if other is not None:
@@ -1828,12 +1819,8 @@
 
         #print("load affiliatedEdges")
         affEdgeSerialization = readHDF5(filename, dset+'/affiliated_edges')
-<<<<<<< HEAD
+
         #print("deserialize")
-=======
-
-        #print "deserialize"
->>>>>>> 803d5d46
         affiliatedEdges = graphs._deserialzieGridGraphAffiliatedEdges(gridGraph, gridRag, affEdgeSerialization)
 
 
@@ -2305,49 +2292,29 @@
 
         assert edgeWeights is not None or nodeFeatures is not None
 
-<<<<<<< HEAD
         print("prepare ")
-=======
-        #print "prepare "
->>>>>>> 803d5d46
 
         if nodeNumStop is None:
-            nodeNumStop = max(graph.nodeNum/2,min(graph.nodeNum,2))
+            nodeNumStop = max(graph.nodeNum//2,min(graph.nodeNum,2))
 
 
         if edgeLengths is None :
-<<<<<<< HEAD
             print("get edge length")
-=======
-            #print "get edge length"
->>>>>>> 803d5d46
             edgeLengths = graphs.getEdgeLengths(graph)
 
 
         if nodeSizes is None:
-<<<<<<< HEAD
             print("get node size")
-=======
-            #print "get node size"
->>>>>>> 803d5d46
             nodeSizes = graphs.getNodeSizes(graph)
 
 
         if edgeWeights is None :
-<<<<<<< HEAD
             print("get wegihts length")
-=======
-            #print "get wegihts length"
->>>>>>> 803d5d46
             edgeWeights = graphs.graphMap(graph,'edge')
             edgeWeights[:]=0
 
         if nodeFeatures is None :
-<<<<<<< HEAD
             print("get node feat")
-=======
-            #print "get node feat"
->>>>>>> 803d5d46
             nodeFeatures = graphs.graphMap(graph,'node',addChannelDim=True)
             nodeFeatures[:]=0
 
@@ -2521,9 +2488,9 @@
         if maxVal is None :
             maxVal = image.max()
 
-        #print "image",image.shape,image.dtype
-        #print "ranks",ranks.shape,ranks.dtype
-        #print "sigmas",sigmas
+        #print("image",image.shape,image.dtype)
+        #print("ranks",ranks.shape,ranks.dtype)
+        #print("sigmas",sigmas)
         return histogram._gaussianRankOrder(image=image,
                                             minVal=float(minVal),
                                             maxVal=float(maxVal),
@@ -2706,17 +2673,12 @@
         print(gt.min(),gt.max())
         gts.append(gt[:,:,None])
     gtArray = numpy.concatenate(gts,axis=2)
-<<<<<<< HEAD
     print(gtArray.shape)
     return gtArray
-=======
-    print gtArray.shape
-    return gtArray
 
 
 
 
 
 def pmapSeeds(pmap):
-    pass
->>>>>>> 803d5d46
+    pass