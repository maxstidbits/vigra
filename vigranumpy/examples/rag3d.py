--- conflicted
+++ resolved
@@ -35,9 +35,4 @@
 
 
 with Timer("readRag"):
-<<<<<<< HEAD
     rag2 = graphs.loadGridRagHDF5("bla.h5","dset")
-=======
-
-    rag = 
->>>>>>> 58409e0d
