#######################################################################
#
#         Copyright 2009-2010 by Ullrich Koethe
#
#    This file is part of the VIGRA computer vision library.
#    The VIGRA Website is
#        http://hci.iwr.uni-heidelberg.de/vigra/
#    Please direct questions, bug reports, and contributions to
#        ullrich.koethe@iwr.uni-heidelberg.de    or
#        vigra@informatik.uni-hamburg.de
#
#    Permission is hereby granted, free of charge, to any person
#    obtaining a copy of this software and associated documentation
#    files (the "Software"), to deal in the Software without
#    restriction, including without limitation the rights to use,
#    copy, modify, merge, publish, distribute, sublicense, and/or
#    sell copies of the Software, and to permit persons to whom the
#    Software is furnished to do so, subject to the following
#    conditions:
#
#    The above copyright notice and this permission notice shall be
#    included in all copies or substantial portions of the
#    Software.
#
#    THE SOFTWARE IS PROVIDED "AS IS", WITHOUT WARRANTY OF ANY KIND
#    EXPRESS OR IMPLIED, INCLUDING BUT NOT LIMITED TO THE WARRANTIES
#    OF MERCHANTABILITY, FITNESS FOR A PARTICULAR PURPOSE AND
#    NONINFRINGEMENT. IN NO EVENT SHALL THE AUTHORS OR COPYRIGHT
#    HOLDERS BE LIABLE FOR ANY CLAIM, DAMAGES OR OTHER LIABILITY,
#    WHETHER IN AN ACTION OF CONTRACT, TORT OR OTHERWISE, ARISING
#    FROM, OUT OF OR IN CONNECTION WITH THE SOFTWARE OR THE USE OR
#    OTHER DEALINGS IN THE SOFTWARE.
#
#######################################################################

import sys
print >> sys.stderr, "\nexecuting test file", __file__
execfile('set_paths.py')

from nose.tools import assert_equal, raises
import numpy as np
import vigra.vigranumpycore # FIXME: why is this needed? (without, impex returns ndarray)
import vigra.impex as im
import vigra.arraytypes as at
#in the hope, that functions are tested in C++, we basicly test return types

<<<<<<< HEAD
image=at.RGBImage(np.random.rand(10,10,3)*255,dtype=np.float32)
image2=at.RGBImage(np.random.rand(20,20,3)*255,dtype=np.uint8)
scalar_image=at.ScalarImage(np.random.rand(10,10)*255,dtype=np.float32)
volume256=at.Volume(np.random.rand(8,9,10)*255,dtype=np.uint8)
volumeFloat=at.Volume(np.random.rand(3,4,5,6)*100,dtype=np.float32)
=======
image=at.RGBImage(np.random.rand(10,10,3)*255,dtype=np.float32, 
                  axistags=at.VigraArray.defaultAxistags(3, 'V'))
scalar_image=at.ScalarImage(np.random.rand(10,10)*255,dtype=np.float32, 
                  axistags=at.AxisTags(at.AxisInfo.x, at.AxisInfo.y))
volume256=at.Volume(np.random.rand(8,9,10)*255,dtype=np.uint8, 
                  axistags=at.AxisTags(at.AxisInfo.x, at.AxisInfo.y, at.AxisInfo.z))
volumeFloat=at.Volume(np.random.rand(3,4,5,6)*100,dtype=np.float32, 
                  axistags=at.VigraArray.defaultAxistags(4, 'C'))
>>>>>>> adbbde76

def checkEqualData(i1,i2):
    assert_equal(i1.shape, i2.shape)
    assert(np.all(i1==i2))

def checkUnequalData(i1,i2):
    assert_equal(i1.shape, i2.shape)
    assert(np.any(i1!=i2))

def test_multiImageTiff():
    if not 'TIFF' in im.listFormats():
        return

    filename = 'resimage.tif'

    # decompose the RGB image and write the three channels as individual images
    # to a multi-image TIFF
    for i in range(3):
        # the first image requires mode="w" in case the image already exists
        im.writeImage(image2[:,:,i], filename, mode="w" if i == 0 else "a")

    # test different dimensions and data types
    im.writeImage(image, filename, mode="a")
    im.writeImage(image2, filename, mode="a")
    im.writeImage(scalar_image, filename, mode="a")

    # check number of images contained in the file
    assert(im.numberImages(filename) == 6)

    # check for equal data
    for i in range(3):
        img_test = im.readImage(filename, index=i)
        checkEqualData(img_test, image2[:,:,i])
    checkEqualData(im.readImage(filename, index=3), image)
    checkEqualData(im.readImage(filename, index=4), image2)
    checkEqualData(im.readImage(filename, index=5), scalar_image)


def test_writeAndReadImageHDF5():
    try:
        import h5py
    except:
        print "Warning: 'import h5py' failed, not executing HDF5 import/export tests"
        return

    # positive tests
    # write and read image
    im.writeHDF5(image, "hdf5test.hd5", "group/subgroup/imgdata")
    image_imp = im.readHDF5("hdf5test.hd5", "group/subgroup/imgdata")
    checkEqualData(image,image_imp)
    # write and read scalar image
    im.writeHDF5(scalar_image, "hdf5test.hd5", "group/subgroup/imgdata")
    scalar_image_imp = im.readHDF5("hdf5test.hd5", "group/subgroup/imgdata")
    scalar_image_imp = scalar_image_imp.dropChannelAxis()
    checkEqualData(scalar_image,scalar_image_imp)
    # write multiple sets and check if they are all there afterwards
    im.writeHDF5(image, "hdf5test.hd5", "group/subgroup/imgdata")
    im.writeHDF5(image, "hdf5test.hd5", "group/subgroup/imgdata2")
    image_imp1 = im.readHDF5("hdf5test.hd5", "group/subgroup/imgdata")
    image_imp2 = im.readHDF5("hdf5test.hd5", "group/subgroup/imgdata2")
    checkEqualData(image,image_imp1)
    checkEqualData(image,image_imp2)

    # negative tests
    # write and read image
    image_imp[1,1,1] = 100000
    checkUnequalData(image,image_imp)
    # write and read scalar image
    scalar_image_imp[1,1] = 100000
    checkUnequalData(scalar_image,scalar_image_imp)
<<<<<<< HEAD

    # check that we do the same as h5py
=======
    
def test_writeAndReadVolumeHDF5():
>>>>>>> adbbde76
    try:
        import h5py
    except:
        return
<<<<<<< HEAD

    h5py_file = h5py.File('hdf5test.hd5', 'w')
    h5py_file.create_dataset('imgdata', data=image.swapaxes(0, 1))
    h5py_file.close()
    image_imp3 = im.readImageFromHDF5("hdf5test.hd5", "imgdata")
    checkEqualData(image,image_imp3)

    im.writeImageToHDF5(image, "hdf5test.hd5", "group/subgroup/imgdata")
    h5py_file = h5py.File('hdf5test.hd5', 'r')
    image_imp4 = h5py_file['/group/subgroup/imgdata']
    checkEqualData(image,image_imp4.value.swapaxes(0,1))
    
    h5py_file.close()

def test_writeAndReadVolumeHDF5():
    if not hasattr(im, 'writeVolumeToHDF5'):
        return

=======
    
>>>>>>> adbbde76
    # positive tests
    # write and read volume
    im.writeHDF5(volume256, "hdf5test.hd5", "group/subgroup/voldata")
    volume256_imp = im.readHDF5("hdf5test.hd5", "group/subgroup/voldata")
    checkEqualData(volume256,volume256_imp)
    # write and read binary volume
    im.writeHDF5(volumeFloat, "hdf5test.hd5", "group/subgroup/voldata")
    volumeFloat_imp = im.readHDF5("hdf5test.hd5", "group/subgroup/voldata")
    checkEqualData(volumeFloat.transposeToDefaultOrder(), volumeFloat_imp)
    # write multiple sets and check if they are all there afterwards
    im.writeHDF5(volume256, "hdf5test.hd5", "group/subgroup/voldata")
    im.writeHDF5(volume256, "hdf5test.hd5", "group/subgroup/voldata2")
    volume256_imp1 = im.readHDF5("hdf5test.hd5", "group/subgroup/voldata")
    volume256_imp1 = volume256_imp1.dropChannelAxis()
    volume256_imp2 = im.readHDF5("hdf5test.hd5", "group/subgroup/voldata2")
    volume256_imp2 = volume256_imp2.dropChannelAxis()
    checkEqualData(volume256,volume256_imp1)
    checkEqualData(volume256,volume256_imp2)

    # negative tests
    # write and read volume
    volume256_imp[1,1,1] = 100000
    checkUnequalData(volume256,volume256_imp)
    # write and read binary volume
    volumeFloat_imp[1,1,1] = 100000
<<<<<<< HEAD
    checkUnequalData(volumeFloat,volumeFloat_imp)

    # check that we do the same as h5py
    try:
        import h5py
    except:
        return

    h5py_file = h5py.File('hdf5test.hd5', 'w')
    h5py_file.create_dataset('voldata', data=volumeFloat.swapaxes(0, 2))
    h5py_file.close()
    volumeFloat_imp1 = im.readVolumeFromHDF5("hdf5test.hd5", "voldata")
    checkEqualData(volumeFloat, volumeFloat_imp1)

    im.writeVolumeToHDF5(volumeFloat, "hdf5test.hd5", "group/subgroup/voldata")
    h5py_file = h5py.File('hdf5test.hd5', 'r')
    volumeFloat_imp2 = h5py_file['/group/subgroup/voldata']
    checkEqualData(volumeFloat, volumeFloat_imp2.value.swapaxes(0,2))
    
    h5py_file.close()
=======
    checkUnequalData(volumeFloat.transposeToDefaultOrder(), volumeFloat_imp)
>>>>>>> adbbde76
<|MERGE_RESOLUTION|>--- conflicted
+++ resolved
@@ -1,36 +1,36 @@
 #######################################################################
-#
-#         Copyright 2009-2010 by Ullrich Koethe
-#
-#    This file is part of the VIGRA computer vision library.
-#    The VIGRA Website is
-#        http://hci.iwr.uni-heidelberg.de/vigra/
-#    Please direct questions, bug reports, and contributions to
-#        ullrich.koethe@iwr.uni-heidelberg.de    or
-#        vigra@informatik.uni-hamburg.de
-#
-#    Permission is hereby granted, free of charge, to any person
-#    obtaining a copy of this software and associated documentation
-#    files (the "Software"), to deal in the Software without
-#    restriction, including without limitation the rights to use,
-#    copy, modify, merge, publish, distribute, sublicense, and/or
-#    sell copies of the Software, and to permit persons to whom the
-#    Software is furnished to do so, subject to the following
-#    conditions:
-#
-#    The above copyright notice and this permission notice shall be
-#    included in all copies or substantial portions of the
-#    Software.
-#
-#    THE SOFTWARE IS PROVIDED "AS IS", WITHOUT WARRANTY OF ANY KIND
-#    EXPRESS OR IMPLIED, INCLUDING BUT NOT LIMITED TO THE WARRANTIES
-#    OF MERCHANTABILITY, FITNESS FOR A PARTICULAR PURPOSE AND
-#    NONINFRINGEMENT. IN NO EVENT SHALL THE AUTHORS OR COPYRIGHT
-#    HOLDERS BE LIABLE FOR ANY CLAIM, DAMAGES OR OTHER LIABILITY,
-#    WHETHER IN AN ACTION OF CONTRACT, TORT OR OTHERWISE, ARISING
-#    FROM, OUT OF OR IN CONNECTION WITH THE SOFTWARE OR THE USE OR
-#    OTHER DEALINGS IN THE SOFTWARE.
-#
+#                                                                      
+#         Copyright 2009-2010 by Ullrich Koethe                        
+#                                                                      
+#    This file is part of the VIGRA computer vision library.           
+#    The VIGRA Website is                                              
+#        http://hci.iwr.uni-heidelberg.de/vigra/                       
+#    Please direct questions, bug reports, and contributions to        
+#        ullrich.koethe@iwr.uni-heidelberg.de    or                    
+#        vigra@informatik.uni-hamburg.de                               
+#                                                                      
+#    Permission is hereby granted, free of charge, to any person       
+#    obtaining a copy of this software and associated documentation    
+#    files (the "Software"), to deal in the Software without           
+#    restriction, including without limitation the rights to use,      
+#    copy, modify, merge, publish, distribute, sublicense, and/or      
+#    sell copies of the Software, and to permit persons to whom the    
+#    Software is furnished to do so, subject to the following          
+#    conditions:                                                       
+#                                                                      
+#    The above copyright notice and this permission notice shall be    
+#    included in all copies or substantial portions of the             
+#    Software.                                                         
+#                                                                      
+#    THE SOFTWARE IS PROVIDED "AS IS", WITHOUT WARRANTY OF ANY KIND    
+#    EXPRESS OR IMPLIED, INCLUDING BUT NOT LIMITED TO THE WARRANTIES   
+#    OF MERCHANTABILITY, FITNESS FOR A PARTICULAR PURPOSE AND          
+#    NONINFRINGEMENT. IN NO EVENT SHALL THE AUTHORS OR COPYRIGHT       
+#    HOLDERS BE LIABLE FOR ANY CLAIM, DAMAGES OR OTHER LIABILITY,      
+#    WHETHER IN AN ACTION OF CONTRACT, TORT OR OTHERWISE, ARISING      
+#    FROM, OUT OF OR IN CONNECTION WITH THE SOFTWARE OR THE USE OR     
+#    OTHER DEALINGS IN THE SOFTWARE.                                   
+#                                                                      
 #######################################################################
 
 import sys
@@ -42,16 +42,12 @@
 import vigra.vigranumpycore # FIXME: why is this needed? (without, impex returns ndarray)
 import vigra.impex as im
 import vigra.arraytypes as at
+
 #in the hope, that functions are tested in C++, we basicly test return types
 
-<<<<<<< HEAD
-image=at.RGBImage(np.random.rand(10,10,3)*255,dtype=np.float32)
-image2=at.RGBImage(np.random.rand(20,20,3)*255,dtype=np.uint8)
-scalar_image=at.ScalarImage(np.random.rand(10,10)*255,dtype=np.float32)
-volume256=at.Volume(np.random.rand(8,9,10)*255,dtype=np.uint8)
-volumeFloat=at.Volume(np.random.rand(3,4,5,6)*100,dtype=np.float32)
-=======
 image=at.RGBImage(np.random.rand(10,10,3)*255,dtype=np.float32, 
+                  axistags=at.VigraArray.defaultAxistags(3, 'V'))
+image2=at.RGBImage(np.random.rand(20,20,3)*255,dtype=np.uint8, 
                   axistags=at.VigraArray.defaultAxistags(3, 'V'))
 scalar_image=at.ScalarImage(np.random.rand(10,10)*255,dtype=np.float32, 
                   axistags=at.AxisTags(at.AxisInfo.x, at.AxisInfo.y))
@@ -59,7 +55,6 @@
                   axistags=at.AxisTags(at.AxisInfo.x, at.AxisInfo.y, at.AxisInfo.z))
 volumeFloat=at.Volume(np.random.rand(3,4,5,6)*100,dtype=np.float32, 
                   axistags=at.VigraArray.defaultAxistags(4, 'C'))
->>>>>>> adbbde76
 
 def checkEqualData(i1,i2):
     assert_equal(i1.shape, i2.shape)
@@ -92,10 +87,10 @@
     # check for equal data
     for i in range(3):
         img_test = im.readImage(filename, index=i)
-        checkEqualData(img_test, image2[:,:,i])
+        checkEqualData(img_test.dropChannelAxis(), image2[:,:,i])
     checkEqualData(im.readImage(filename, index=3), image)
     checkEqualData(im.readImage(filename, index=4), image2)
-    checkEqualData(im.readImage(filename, index=5), scalar_image)
+    checkEqualData(im.readImage(filename, index=5).dropChannelAxis(), scalar_image)
 
 
 def test_writeAndReadImageHDF5():
@@ -104,7 +99,7 @@
     except:
         print "Warning: 'import h5py' failed, not executing HDF5 import/export tests"
         return
-
+    
     # positive tests
     # write and read image
     im.writeHDF5(image, "hdf5test.hd5", "group/subgroup/imgdata")
@@ -130,39 +125,13 @@
     # write and read scalar image
     scalar_image_imp[1,1] = 100000
     checkUnequalData(scalar_image,scalar_image_imp)
-<<<<<<< HEAD
-
-    # check that we do the same as h5py
-=======
     
 def test_writeAndReadVolumeHDF5():
->>>>>>> adbbde76
     try:
         import h5py
     except:
         return
-<<<<<<< HEAD
-
-    h5py_file = h5py.File('hdf5test.hd5', 'w')
-    h5py_file.create_dataset('imgdata', data=image.swapaxes(0, 1))
-    h5py_file.close()
-    image_imp3 = im.readImageFromHDF5("hdf5test.hd5", "imgdata")
-    checkEqualData(image,image_imp3)
-
-    im.writeImageToHDF5(image, "hdf5test.hd5", "group/subgroup/imgdata")
-    h5py_file = h5py.File('hdf5test.hd5', 'r')
-    image_imp4 = h5py_file['/group/subgroup/imgdata']
-    checkEqualData(image,image_imp4.value.swapaxes(0,1))
     
-    h5py_file.close()
-
-def test_writeAndReadVolumeHDF5():
-    if not hasattr(im, 'writeVolumeToHDF5'):
-        return
-
-=======
-    
->>>>>>> adbbde76
     # positive tests
     # write and read volume
     im.writeHDF5(volume256, "hdf5test.hd5", "group/subgroup/voldata")
@@ -188,27 +157,4 @@
     checkUnequalData(volume256,volume256_imp)
     # write and read binary volume
     volumeFloat_imp[1,1,1] = 100000
-<<<<<<< HEAD
-    checkUnequalData(volumeFloat,volumeFloat_imp)
-
-    # check that we do the same as h5py
-    try:
-        import h5py
-    except:
-        return
-
-    h5py_file = h5py.File('hdf5test.hd5', 'w')
-    h5py_file.create_dataset('voldata', data=volumeFloat.swapaxes(0, 2))
-    h5py_file.close()
-    volumeFloat_imp1 = im.readVolumeFromHDF5("hdf5test.hd5", "voldata")
-    checkEqualData(volumeFloat, volumeFloat_imp1)
-
-    im.writeVolumeToHDF5(volumeFloat, "hdf5test.hd5", "group/subgroup/voldata")
-    h5py_file = h5py.File('hdf5test.hd5', 'r')
-    volumeFloat_imp2 = h5py_file['/group/subgroup/voldata']
-    checkEqualData(volumeFloat, volumeFloat_imp2.value.swapaxes(0,2))
-    
-    h5py_file.close()
-=======
-    checkUnequalData(volumeFloat.transposeToDefaultOrder(), volumeFloat_imp)
->>>>>>> adbbde76
+    checkUnequalData(volumeFloat.transposeToDefaultOrder(), volumeFloat_imp)