/************************************************************************/
/*                                                                      */
/*                  Copyright 2008 by Ullrich Koethe                    */
/*                                                                      */
/*    This file is part of the VIGRA computer vision library.           */
/*    The VIGRA Website is                                              */
/*        http://hci.iwr.uni-heidelberg.de/vigra/                       */
/*    Please direct questions, bug reports, and contributions to        */
/*        ullrich.koethe@iwr.uni-heidelberg.de    or                    */
/*        vigra@informatik.uni-hamburg.de                               */
/*                                                                      */
/*    Permission is hereby granted, free of charge, to any person       */
/*    obtaining a copy of this software and associated documentation    */
/*    files (the "Software"), to deal in the Software without           */
/*    restriction, including without limitation the rights to use,      */
/*    copy, modify, merge, publish, distribute, sublicense, and/or      */
/*    sell copies of the Software, and to permit persons to whom the    */
/*    Software is furnished to do so, subject to the following          */
/*    conditions:                                                       */
/*                                                                      */
/*    The above copyright notice and this permission notice shall be    */
/*    included in all copies or substantial portions of the             */
/*    Software.                                                         */
/*                                                                      */
/*    THE SOFTWARE IS PROVIDED "AS IS", WITHOUT WARRANTY OF ANY KIND    */
/*    EXPRESS OR IMPLIED, INCLUDING BUT NOT LIMITED TO THE WARRANTIES   */
/*    OF MERCHANTABILITY, FITNESS FOR A PARTICULAR PURPOSE AND          */
/*    NONINFRINGEMENT. IN NO EVENT SHALL THE AUTHORS OR COPYRIGHT       */
/*    HOLDERS BE LIABLE FOR ANY CLAIM, DAMAGES OR OTHER LIABILITY,      */
/*    WHETHER IN AN ACTION OF CONTRACT, TORT OR OTHERWISE, ARISING      */
/*    FROM, OUT OF OR IN CONNECTION WITH THE SOFTWARE OR THE USE OR     */
/*    OTHER DEALINGS IN THE SOFTWARE.                                   */
/*                                                                      */
/************************************************************************/

<<<<<<< HEAD
#ifndef VIGRA_RANDOM_FOREST_HXX
#define VIGRA_RANDOM_FOREST_HXX
=======

#ifndef VIGRA_RANDOM_FOREST_DEPREC_HXX
#define VIGRA_RANDOM_FOREST_DEPREC_HXX
>>>>>>> 94ba8c42

#include <algorithm>
#include <map>
#include <numeric>
#include <iostream>
#include <ctime>
#include <cstdlib>
#include "vigra/mathutil.hxx"
#include "vigra/array_vector.hxx"
#include "vigra/sized_int.hxx"
#include "vigra/matrix.hxx"
#include "vigra/random.hxx"
#include "vigra/functorexpression.hxx"

#define RandomForest RandomForestDeprec
#define DecisionTree DecisionTreeDeprec
#define RandomForestOptions RandomForestOptionsDeprec

namespace vigra
{

/** \addtogroup MachineLearning 
**/
//@{

namespace detail
{

template<class DataMatrix>
class RandomForestFeatureSorter
{
    DataMatrix const & data_;
    MultiArrayIndex sortColumn_;

  public:

    RandomForestFeatureSorter(DataMatrix const & data, MultiArrayIndex sortColumn)
    : data_(data),
      sortColumn_(sortColumn)
    {}

    void setColumn(MultiArrayIndex sortColumn)
    {
        sortColumn_ = sortColumn;
    }

    bool operator()(MultiArrayIndex l, MultiArrayIndex r) const
    {
        return data_(l, sortColumn_) < data_(r, sortColumn_);
    }
};

template<class LabelArray>
class RandomForestLabelSorter
{
    LabelArray const & labels_;

  public:

    RandomForestLabelSorter(LabelArray const & labels)
    : labels_(labels)
    {}

    bool operator()(MultiArrayIndex l, MultiArrayIndex r) const
    {
        return labels_[l] < labels_[r];
    }
};

template <class CountArray>
class RandomForestClassCounter
{
    ArrayVector<int> const & labels_;
    CountArray & counts_;

  public:

    RandomForestClassCounter(ArrayVector<int> const & labels, CountArray & counts)
    : labels_(labels),
      counts_(counts)
    {
        reset();
    }

    void reset()
    {
        counts_.init(0);
    }

    void operator()(MultiArrayIndex l) const
    {
        ++counts_[labels_[l]];
    }
};

struct DecisionTreeCountNonzeroFunctor
{
    double operator()(double old, double other) const
    {
        if(other != 0.0)
            ++old;
        return old;
    }
};

struct DecisionTreeNode
{
    DecisionTreeNode(int t, MultiArrayIndex bestColumn)
    : thresholdIndex(t), splitColumn(bestColumn)
    {}

    int children[2];
    int thresholdIndex;
    Int32 splitColumn;
};

template <class INT>
struct DecisionTreeNodeProxy
{
    DecisionTreeNodeProxy(ArrayVector<INT> const & tree, INT n)
    : node(const_cast<ArrayVector<INT> &>(tree).begin()+n)
    {}

    INT & child(INT l) const
    {
        return node[l];
    }

    INT & decisionWeightsIndex() const
    {
        return node[2];
    }

    typename ArrayVector<INT>::iterator decisionColumns() const
    {
        return node+3;
    }

    mutable typename ArrayVector<INT>::iterator node;
};

struct DecisionTreeAxisSplitFunctor
{
    ArrayVector<Int32> splitColumns;
    ArrayVector<double> classCounts, currentCounts[2], bestCounts[2], classWeights;
    double threshold;
    double totalCounts[2], bestTotalCounts[2];
    int mtry, classCount, bestSplitColumn;
    bool pure[2], isWeighted;

    void init(int mtry, int cols, int classCount, ArrayVector<double> const & weights)
    {
        this->mtry = mtry;
        splitColumns.resize(cols);
        for(int k=0; k<cols; ++k)
            splitColumns[k] = k;

        this->classCount = classCount;
        classCounts.resize(classCount);
        currentCounts[0].resize(classCount);
        currentCounts[1].resize(classCount);
        bestCounts[0].resize(classCount);
        bestCounts[1].resize(classCount);

        isWeighted = weights.size() > 0;
        if(isWeighted)
            classWeights = weights;
        else
            classWeights.resize(classCount, 1.0);
    }

    bool isPure(int k) const
    {
        return pure[k];
    }

    unsigned int totalCount(int k) const
    {
        return (unsigned int)bestTotalCounts[k];
    }

    int sizeofNode() const { return 4; }

    int writeSplitParameters(ArrayVector<Int32> & tree,
                                ArrayVector<double> &terminalWeights)
    {
        int currentWeightIndex = terminalWeights.size();
        terminalWeights.push_back(threshold);

        int currentNodeIndex = tree.size();
        tree.push_back(-1);  // left child
        tree.push_back(-1);  // right child
        tree.push_back(currentWeightIndex);
        tree.push_back(bestSplitColumn);

        return currentNodeIndex;
    }

    void writeWeights(int l, ArrayVector<double> &terminalWeights)
    {
        for(int k=0; k<classCount; ++k)
            terminalWeights.push_back(isWeighted
                                           ? bestCounts[l][k]
                                           : bestCounts[l][k] / totalCount(l));
    }

    template <class U, class C, class AxesIterator, class WeightIterator>
    bool decideAtNode(MultiArrayView<2, U, C> const & features,
                      AxesIterator a, WeightIterator w) const
    {
        return (features(0, *a) < *w);
    }

    template <class U, class C, class IndexIterator, class Random>
    IndexIterator findBestSplit(MultiArrayView<2, U, C> const & features,
                                ArrayVector<int> const & labels,
                                IndexIterator indices, int exampleCount,
                                Random & randint);

};


template <class U, class C, class IndexIterator, class Random>
IndexIterator
DecisionTreeAxisSplitFunctor::findBestSplit(MultiArrayView<2, U, C> const & features,
                                            ArrayVector<int> const & labels,
                                            IndexIterator indices, int exampleCount,
                                            Random & randint)
{
    // select columns to be tried for split
    for(int k=0; k<mtry; ++k)
        std::swap(splitColumns[k], splitColumns[k+randint(columnCount(features)-k)]);

    RandomForestFeatureSorter<MultiArrayView<2, U, C> > sorter(features, 0);
    RandomForestClassCounter<ArrayVector<double> > counter(labels, classCounts);
    std::for_each(indices, indices+exampleCount, counter);

	// find the best gini index
    double minGini = NumericTraits<double>::max();
    IndexIterator bestSplit = indices;
    for(int k=0; k<mtry; ++k)
    {
        sorter.setColumn(splitColumns[k]);
        std::sort(indices, indices+exampleCount, sorter);

        currentCounts[0].init(0);
        std::transform(classCounts.begin(), classCounts.end(), classWeights.begin(),
                       currentCounts[1].begin(), std::multiplies<double>());
        totalCounts[0] = 0;
        totalCounts[1] = std::accumulate(currentCounts[1].begin(), currentCounts[1].end(), 0.0);
        for(int m = 0; m < exampleCount-1; ++m)
        {
            int label = labels[indices[m]];
            double w = classWeights[label];
            currentCounts[0][label] += w;
            totalCounts[0] += w;
            currentCounts[1][label] -= w;
			totalCounts[1] -= w;

			if (m < exampleCount-2 &&
                features(indices[m], splitColumns[k]) == features(indices[m+1], splitColumns[k]))
				continue ;

            double gini = 0.0;
            if(classCount == 2)
            {
                gini = currentCounts[0][0]*currentCounts[0][1] / totalCounts[0] +
                       currentCounts[1][0]*currentCounts[1][1] / totalCounts[1];
            }
            else
            {
                for(int l=0; l<classCount; ++l)
                    gini += currentCounts[0][l]*(1.0 - currentCounts[0][l] / totalCounts[0]) +
                            currentCounts[1][l]*(1.0 - currentCounts[1][l] / totalCounts[1]);
            }
            if(gini < minGini)
            {
                minGini = gini;
                bestSplit = indices+m;
                bestSplitColumn = splitColumns[k];
                bestCounts[0] = currentCounts[0];
                bestCounts[1] = currentCounts[1];
            }
        }



    }
        //std::cerr << minGini << " " << bestSplitColumn << std::endl;
	// split using the best feature
    sorter.setColumn(bestSplitColumn);
    std::sort(indices, indices+exampleCount, sorter);

    for(int k=0; k<2; ++k)
    {
        bestTotalCounts[k] = std::accumulate(bestCounts[k].begin(), bestCounts[k].end(), 0.0);
    }

    threshold = (features(bestSplit[0], bestSplitColumn) + features(bestSplit[1], bestSplitColumn)) / 2.0;
    ++bestSplit;

    counter.reset();
    std::for_each(indices, bestSplit, counter);
    pure[0] = 1.0 == std::accumulate(classCounts.begin(), classCounts.end(), 0.0, DecisionTreeCountNonzeroFunctor());
    counter.reset();
    std::for_each(bestSplit, indices+exampleCount, counter);
    pure[1] = 1.0 == std::accumulate(classCounts.begin(), classCounts.end(), 0.0, DecisionTreeCountNonzeroFunctor());

    return bestSplit;
}

enum  { DecisionTreeNoParent = -1 };

template <class Iterator>
struct DecisionTreeStackEntry
{
    DecisionTreeStackEntry(Iterator i, int c,
                           int lp = DecisionTreeNoParent, int rp = DecisionTreeNoParent)
    : indices(i), exampleCount(c),
      leftParent(lp), rightParent(rp)
    {}

    Iterator indices;
    int exampleCount, leftParent, rightParent;
};

class DecisionTree
{
  public:
    typedef Int32 TreeInt;
    ArrayVector<TreeInt>  tree_;
    ArrayVector<double> terminalWeights_;
    unsigned int classCount_;
    DecisionTreeAxisSplitFunctor split;

  public:


    DecisionTree(unsigned int classCount)
    : classCount_(classCount)
    {}

    void reset(unsigned int classCount = 0)
    {
        if(classCount)
            classCount_ = classCount;
        tree_.clear();
        terminalWeights_.clear();
    }

    template <class U, class C, class Iterator, class Options, class Random>
    void learn(MultiArrayView<2, U, C> const & features,
               ArrayVector<int> const & labels,
               Iterator indices, int exampleCount,
               Options const & options,
               Random & randint);

    template <class U, class C>
    ArrayVector<double>::const_iterator
    predict(MultiArrayView<2, U, C> const & features) const
    {
        int nodeindex = 0;
        for(;;)
        {
            DecisionTreeNodeProxy<TreeInt> node(tree_, nodeindex);
            nodeindex = split.decideAtNode(features, node.decisionColumns(),
                                       terminalWeights_.begin() + node.decisionWeightsIndex())
                                ? node.child(0)
                                : node.child(1);
            if(nodeindex <= 0)
                return terminalWeights_.begin() + (-nodeindex);
        }
    }

    template <class U, class C>
    int
    predictLabel(MultiArrayView<2, U, C> const & features) const
    {
        ArrayVector<double>::const_iterator weights = predict(features);
        return argMax(weights, weights+classCount_) - weights;
    }

    template <class U, class C>
    int
    leafID(MultiArrayView<2, U, C> const & features) const
    {
        int nodeindex = 0;
        for(;;)
        {
            DecisionTreeNodeProxy<TreeInt> node(tree_, nodeindex);
            nodeindex = split.decideAtNode(features, node.decisionColumns(),
                                       terminalWeights_.begin() + node.decisionWeightsIndex())
                                ? node.child(0)
                                : node.child(1);
            if(nodeindex <= 0)
                return -nodeindex;
        }
    }

    void depth(int & maxDep, int & interiorCount, int & leafCount, int k = 0, int d = 1) const
    {
        DecisionTreeNodeProxy<TreeInt> node(tree_, k);
        ++interiorCount;
        ++d;
        for(int l=0; l<2; ++l)
        {
            int child = node.child(l);
            if(child > 0)
                depth(maxDep, interiorCount, leafCount, child, d);
            else
            {
                ++leafCount;
                if(maxDep < d)
                    maxDep = d;
            }
        }
    }

    void printStatistics(std::ostream & o) const
    {
        int maxDep = 0, interiorCount = 0, leafCount = 0;
        depth(maxDep, interiorCount, leafCount);

        o << "interior nodes: " << interiorCount <<
             ", terminal nodes: " << leafCount <<
             ", depth: " << maxDep << "\n";
    }

    void print(std::ostream & o, int k = 0, std::string s = "") const
    {
        DecisionTreeNodeProxy<TreeInt> node(tree_, k);
        o << s << (*node.decisionColumns()) << " " << terminalWeights_[node.decisionWeightsIndex()] << "\n";

        for(int l=0; l<2; ++l)
        {
            int child = node.child(l);
            if(child <= 0)
                o << s << " weights " << terminalWeights_[-child] << " "
                                      << terminalWeights_[-child+1] << "\n";
            else
                print(o, child, s+" ");
        }
    }
};


template <class U, class C, class Iterator, class Options, class Random>
void DecisionTree::learn(MultiArrayView<2, U, C> const & features,
                          ArrayVector<int> const & labels,
                          Iterator indices, int exampleCount,
                          Options const & options,
                          Random & randint)
{
    ArrayVector<double> const & classLoss = options.class_weights;

    vigra_precondition(classLoss.size() == 0 || classLoss.size() == classCount_,
        "DecisionTree2::learn(): class weights array has wrong size.");

    reset();

    unsigned int mtry = options.mtry;
    MultiArrayIndex cols = columnCount(features);

    split.init(mtry, cols, classCount_, classLoss);

    typedef DecisionTreeStackEntry<Iterator> Entry;
    ArrayVector<Entry> stack;
    stack.push_back(Entry(indices, exampleCount));

    while(!stack.empty())
    {
//        std::cerr << "*";
        indices = stack.back().indices;
        exampleCount = stack.back().exampleCount;
        int leftParent  = stack.back().leftParent,
            rightParent = stack.back().rightParent;

        stack.pop_back();

        Iterator bestSplit = split.findBestSplit(features, labels, indices, exampleCount, randint);


        int currentNode = split.writeSplitParameters(tree_, terminalWeights_);

        if(leftParent != DecisionTreeNoParent)
            DecisionTreeNodeProxy<TreeInt>(tree_, leftParent).child(0) = currentNode;
        if(rightParent != DecisionTreeNoParent)
            DecisionTreeNodeProxy<TreeInt>(tree_, rightParent).child(1) = currentNode;
        leftParent = currentNode;
        rightParent = DecisionTreeNoParent;

        for(int l=0; l<2; ++l)
        {

            if(!split.isPure(l) && split.totalCount(l) >= options.min_split_node_size)
            {
                // sample is still large enough and not yet perfectly separated => split
                stack.push_back(Entry(indices, split.totalCount(l), leftParent, rightParent));
            }
            else
            {
                DecisionTreeNodeProxy<TreeInt>(tree_, currentNode).child(l) = -(TreeInt)terminalWeights_.size();

                split.writeWeights(l, terminalWeights_);
            }
            std::swap(leftParent, rightParent);
            indices = bestSplit;
        }
    }
//    std::cerr << "\n";
}

} // namespace detail

class RandomForestOptions
{
  public:
        /** Initialize all options with default values.
        */
    RandomForestOptions()
    : training_set_proportion(1.0),
      mtry(0),
      min_split_node_size(1),
      training_set_size(0),
      sample_with_replacement(true),
      sample_classes_individually(false),
      treeCount(255)
    {}

        /** Number of features considered in each node.

            If \a n is 0 (the default), the number of features tried in every node
            is determined by the square root of the total number of features.
            According to Breiman, this quantity should slways be optimized by means
            of the out-of-bag error.<br>
            Default: 0 (use <tt>sqrt(columnCount(featureMatrix))</tt>)
        */
    RandomForestOptions & featuresPerNode(unsigned int n)
    {
        mtry = n;
        return *this;
    }

        /** How to sample the subset of the training data for each tree.

            Each tree is only trained with a subset of the entire training data.
            If \a r is <tt>true</tt>, this subset is sampled from the entire training set with
            replacement.<br>
            Default: <tt>true</tt> (use sampling with replacement))
        */
    RandomForestOptions & sampleWithReplacement(bool r)
    {
        sample_with_replacement = r;
        return *this;
    }

    RandomForestOptions & setTreeCount(unsigned int cnt)
    {
        treeCount = cnt;
        return *this;
    }
        /** Proportion of training examples used for each tree.

            If \a p is 1.0 (the default), and samples are drawn with replacement,
            the training set of each tree will contain as many examples as the entire
            training set, but some are drawn multiply and others not at all. On average,
            each tree is actually trained on about 65% of the examples in the full
            training set. Changing the proportion makes mainly sense when
            sampleWithReplacement() is set to <tt>false</tt>. trainingSetSizeProportional() gets
            overridden by trainingSetSizeAbsolute().<br>
            Default: 1.0
        */
    RandomForestOptions & trainingSetSizeProportional(double p)
    {
        vigra_precondition(p >= 0.0 && p <= 1.0,
            "RandomForestOptions::trainingSetSizeProportional(): proportion must be in [0, 1].");
        if(training_set_size == 0) // otherwise, absolute size gets priority
            training_set_proportion = p;
        return *this;
    }

        /** Size of the training set for each tree.

            If this option is set, it overrides the proportion set by
            trainingSetSizeProportional(). When classes are sampled individually,
            the number of examples is divided by the number of classes (rounded upwards)
            to determine the number of examples drawn from every class.<br>
            Default: <tt>0</tt> (determine size by proportion)
        */
    RandomForestOptions & trainingSetSizeAbsolute(unsigned int s)
    {
        training_set_size = s;
        if(s > 0)
            training_set_proportion = 0.0;
        return *this;
    }

        /** Are the classes sampled individually?

            If \a s is <tt>false</tt> (the default), the training set for each tree is sampled
            without considering class labels. Otherwise, samples are drawn from each
            class independently. The latter is especially useful in connection
            with the specification of an absolute training set size: then, the same number of
            examples is drawn from every class. This can be used as a counter-measure when the
            classes are very unbalanced in size.<br>
            Default: <tt>false</tt>
        */
    RandomForestOptions & sampleClassesIndividually(bool s)
    {
        sample_classes_individually = s;
        return *this;
    }

        /** Number of examples required for a node to be split.

            When the number of examples in a node is below this number, the node is not
            split even if class separation is not yet perfect. Instead, the node returns
            the proportion of each class (among the remaining examples) during the
            prediction phase.<br>
            Default: 1 (complete growing)
        */
    RandomForestOptions & minSplitNodeSize(unsigned int n)
    {
        if(n == 0)
            n = 1;
        min_split_node_size = n;
        return *this;
    }

        /** Use a weighted random forest.

            This is usually used to penalize the errors for the minority class.
            Weights must be convertible to <tt>double</tt>, and the array of weights
            must contain as many entries as there are classes.<br>
            Default: do not use weights
        */
    template <class WeightIterator>
    RandomForestOptions & weights(WeightIterator weights, unsigned int classCount)
    {
        class_weights.clear();
        if(weights != 0)
            class_weights.insert(weights, classCount);
        return *this;
    }

    RandomForestOptions & oobData(MultiArrayView<2, UInt8>& data)
    {
        oob_data =data;
        return *this;
    }

    MultiArrayView<2, UInt8> oob_data;
    ArrayVector<double> class_weights;
    double training_set_proportion;
    unsigned int mtry, min_split_node_size, training_set_size;
    bool sample_with_replacement, sample_classes_individually;
    unsigned int treeCount;
};

/*****************************************************************/
/*                                                               */
/*                          RandomForest                         */
/*                                                               */
/*****************************************************************/

template <class ClassLabelType>
class RandomForest
{
  public:
    ArrayVector<ClassLabelType> classes_;
    ArrayVector<detail::DecisionTree> trees_;
    MultiArrayIndex columnCount_;
    RandomForestOptions options_;

  public:

	//First two constructors are straight forward.
	//they take either the iterators to an Array of Classlabels or the values
    template<class ClassLabelIterator>
    RandomForest(ClassLabelIterator cl, ClassLabelIterator cend,
                  unsigned int treeCount = 255,
                  RandomForestOptions const & options = RandomForestOptions())
    : classes_(cl, cend),
      trees_(treeCount, detail::DecisionTree(classes_.size())),
      columnCount_(0),
      options_(options)
    {
        vigra_precondition(options.training_set_proportion == 0.0 ||
                           options.training_set_size == 0,
            "RandomForestOptions: absolute and proprtional training set sizes "
            "cannot be specified at the same time.");
        vigra_precondition(classes_.size() > 1,
            "RandomForestOptions::weights(): need at least two classes.");
        vigra_precondition(options.class_weights.size() == 0 || options.class_weights.size() == classes_.size(),
            "RandomForestOptions::weights(): wrong number of classes.");
    }

    RandomForest(ClassLabelType const & c1, ClassLabelType const & c2,
                  unsigned int treeCount = 255,
                  RandomForestOptions const & options = RandomForestOptions())
    : classes_(2),
      trees_(treeCount, detail::DecisionTree(2)),
      columnCount_(0),
      options_(options)
    {
        vigra_precondition(options.class_weights.size() == 0 || options.class_weights.size() == 2,
            "RandomForestOptions::weights(): wrong number of classes.");
        classes_[0] = c1;
        classes_[1] = c2;
    }
    //This is esp. For the CrosValidator Class
    template<class ClassLabelIterator>
    RandomForest(ClassLabelIterator cl, ClassLabelIterator cend,
                  RandomForestOptions const & options )
    : classes_(cl, cend),
      trees_(options.treeCount , detail::DecisionTree(classes_.size())),
      columnCount_(0),
      options_(options)
    {

        vigra_precondition(options.training_set_proportion == 0.0 ||
                           options.training_set_size == 0,
            "RandomForestOptions: absolute and proprtional training set sizes "
            "cannot be specified at the same time.");
        vigra_precondition(classes_.size() > 1,
            "RandomForestOptions::weights(): need at least two classes.");
        vigra_precondition(options.class_weights.size() == 0 || options.class_weights.size() == classes_.size(),
            "RandomForestOptions::weights(): wrong number of classes.");
    }

	//Not understood yet
	//Does not use the options object but the columnCount object.
    template<class ClassLabelIterator, class TreeIterator, class WeightIterator>
    RandomForest(ClassLabelIterator cl, ClassLabelIterator cend,
                  unsigned int treeCount, unsigned int columnCount,
                  TreeIterator trees, WeightIterator weights)
    : classes_(cl, cend),
      trees_(treeCount, detail::DecisionTree(classes_.size())),
      columnCount_(columnCount)
    {
        for(unsigned int k=0; k<treeCount; ++k, ++trees, ++weights)
        {
            trees_[k].tree_ = *trees;
            trees_[k].terminalWeights_ = *weights;
        }
    }

    int featureCount() const
    {
        vigra_precondition(columnCount_ > 0,
           "RandomForest::featureCount(): Random forest has not been trained yet.");
        return columnCount_;
    }

    int labelCount() const
    {
        return classes_.size();
    }

    int treeCount() const
    {
        return trees_.size();
    }

    // loss == 0.0 means unweighted random forest
    template <class U, class C, class Array, class Random>
    double learn(MultiArrayView<2, U, C> const & features, Array const & labels,
               Random const& random);

    template <class U, class C, class Array>
    double learn(MultiArrayView<2, U, C> const & features, Array const & labels)
    {
		double seed = clock();
		std::cout << "Seed " << seed << std::endl;
		srand((unsigned)seed%31452); 
		int seedInt = rand(); 
		RandomNumberGenerator<> generator(seedInt);
        return learn(features, labels, generator);
    }

    template <class U, class C>
    ClassLabelType predictLabel(MultiArrayView<2, U, C> const & features) const;

    template <class U, class C1, class T, class C2>
    void predictLabels(MultiArrayView<2, U, C1> const & features,
                       MultiArrayView<2, T, C2> & labels) const
    {
        vigra_precondition(features.shape(0) == labels.shape(0),
            "RandomForest::predictLabels(): Label array has wrong size.");
        for(int k=0; k<features.shape(0); ++k)
            labels(k,0) = predictLabel(rowVector(features, k));
    }

    template <class U, class C, class Iterator>
    ClassLabelType predictLabel(MultiArrayView<2, U, C> const & features,
                                Iterator priors) const;

    template <class U, class C1, class T, class C2>
    void predictProbabilities(MultiArrayView<2, U, C1> const & features,
                              MultiArrayView<2, T, C2> & prob) const;

    template <class U, class C1, class T, class C2>
    void predictNodes(MultiArrayView<2, U, C1> const & features,
                                                   MultiArrayView<2, T, C2> & NodeIDs) const;
};

template <class ClassLabelType>
template <class U, class C1, class Array, class Random>
double
RandomForest<ClassLabelType>::learn(MultiArrayView<2, U, C1> const & features,
                                             Array const & labels,
                                             Random const& random)
{
    unsigned int classCount = classes_.size();
    unsigned int m = rowCount(features);
    unsigned int n = columnCount(features);
    vigra_precondition((unsigned int)(m) == (unsigned int)labels.size(),
      "RandomForest::learn(): Label array has wrong size.");

    vigra_precondition(options_.training_set_size <= m || options_.sample_with_replacement,
       "RandomForest::learn(): Requested training set size exceeds total number of examples.");

    MultiArrayIndex mtry = (options_.mtry == 0)
                                ? int(std::floor(std::sqrt(double(n)) + 0.5))
                                : options_.mtry;

    vigra_precondition(mtry <= (MultiArrayIndex)n,
       "RandomForest::learn(): mtry must be less than number of features.");

    MultiArrayIndex msamples = options_.training_set_size;
    if(options_.sample_classes_individually)
        msamples = int(std::ceil(double(msamples) / classCount));

    ArrayVector<int> intLabels(m), classExampleCounts(classCount);

	// verify the input labels
    int minClassCount;
    {
        typedef std::map<ClassLabelType, int > LabelChecker;
        typedef typename LabelChecker::iterator LabelCheckerIterator;
        LabelChecker labelChecker;
        for(unsigned int k=0; k<classCount; ++k)
            labelChecker[classes_[k]] = k;

        for(unsigned int k=0; k<m; ++k)
        {
            LabelCheckerIterator found = labelChecker.find(labels[k]);
            vigra_precondition(found != labelChecker.end(),
                "RandomForest::learn(): Unknown class label encountered.");
            intLabels[k] = found->second;
            ++classExampleCounts[intLabels[k]];
        }
        minClassCount = *argMin(classExampleCounts.begin(), classExampleCounts.end());
        vigra_precondition(minClassCount > 0,
             "RandomForest::learn(): At least one class is missing in the training set.");
        if(msamples > 0 && options_.sample_classes_individually &&
                          !options_.sample_with_replacement)
        {
            vigra_precondition(msamples <= minClassCount,
                "RandomForest::learn(): Too few examples in smallest class to reach "
                "requested training set size.");
        }
    }
    columnCount_ = n;
    ArrayVector<int> indices(m);
    for(unsigned int k=0; k<m; ++k)
        indices[k] = k;

    if(options_.sample_classes_individually)
    {
        detail::RandomForestLabelSorter<ArrayVector<int> > sorter(intLabels);
        std::sort(indices.begin(), indices.end(), sorter);
    }

    ArrayVector<int> usedIndices(m), oobCount(m), oobErrorCount(m);

    UniformIntRandomFunctor<Random> randint(0, m-1, random);
    //std::cerr << "Learning a RF \n";
    for(unsigned int k=0; k<trees_.size(); ++k)
    {
       //std::cerr << "Learning tree " << k << " ...\n";

        ArrayVector<int> trainingSet;
        usedIndices.init(0);

        if(options_.sample_classes_individually)
        {
            int first = 0;
            for(unsigned int l=0; l<classCount; ++l)
            {
                int lc = classExampleCounts[l];
                int lsamples = (msamples == 0)
                                   ? int(std::ceil(options_.training_set_proportion*lc))
                                   : msamples;

                if(options_.sample_with_replacement)
                {
                    for(int ll=0; ll<lsamples; ++ll)
                    {
                        trainingSet.push_back(indices[first+randint(lc)]);
                        ++usedIndices[trainingSet.back()];
                    }
                }
                else
                {
                    for(int ll=0; ll<lsamples; ++ll)
                    {
                        std::swap(indices[first+ll], indices[first+ll+randint(lc-ll)]);
                        trainingSet.push_back(indices[first+ll]);
                        ++usedIndices[trainingSet.back()];
                    }
                    //std::sort(indices.begin(), indices.begin()+lsamples);
                }
                first += lc;
            }
        }
        else
        {
            if(msamples == 0)
                msamples = int(std::ceil(options_.training_set_proportion*m));

            if(options_.sample_with_replacement)
            {
                for(int l=0; l<msamples; ++l)
                {
                    trainingSet.push_back(indices[randint(m)]);
                    ++usedIndices[trainingSet.back()];
                }
            }
            else
            {
                for(int l=0; l<msamples; ++l)
                {
                    std::swap(indices[l], indices[l+randint(m-l)/*oikas*/]);
                    trainingSet.push_back(indices[l]);
                    ++usedIndices[trainingSet.back()];
                }


            }

        }
        trees_[k].learn(features, intLabels,
                        trainingSet.begin(), trainingSet.size(),
                        options_.featuresPerNode(mtry), randint);
//        for(unsigned int l=0; l<m; ++l)
//        {
//            if(!usedIndices[l])
//            {
//                ++oobCount[l];
//                if(trees_[k].predictLabel(rowVector(features, l)) != intLabels[l])
//                    ++oobErrorCount[l];
//            }
//        }

        for(unsigned int l=0; l<m; ++l)
        {
            if(!usedIndices[l])
            {
                ++oobCount[l];
                if(trees_[k].predictLabel(rowVector(features, l)) != intLabels[l])
				{
                    ++oobErrorCount[l];
                    if(options_.oob_data.data() != 0)
                        options_.oob_data(l, k) = 2;
				}
				else if(options_.oob_data.data() != 0)
				{
					options_.oob_data(l, k) = 1;
				}
            }
        }
        // TODO: default value for oob_data
        // TODO: implement variable importance
        //if(!options_.sample_with_replacement){
        //std::cerr << "done\n";
        //trees_[k].print(std::cerr);
        #ifdef VIGRA_RF_VERBOSE
        trees_[k].printStatistics(std::cerr);
        #endif
    }
    double oobError = 0.0;
    int totalOobCount = 0;
    for(unsigned int l=0; l<m; ++l)
        if(oobCount[l])
        {
            oobError += double(oobErrorCount[l]) / oobCount[l];
            ++totalOobCount;
        }
    return oobError / totalOobCount;
}

template <class ClassLabelType>
template <class U, class C>
ClassLabelType
RandomForest<ClassLabelType>::predictLabel(MultiArrayView<2, U, C> const & features) const
{
    vigra_precondition(columnCount(features) >= featureCount(),
        "RandomForest::predictLabel(): Too few columns in feature matrix.");
    vigra_precondition(rowCount(features) == 1,
        "RandomForest::predictLabel(): Feature matrix must have a single row.");
    Matrix<double> prob(1, classes_.size());
    predictProbabilities(features, prob);
    return classes_[argMax(prob)];
}


//Same thing as above with priors for each label !!!
template <class ClassLabelType>
template <class U, class C, class Iterator>
ClassLabelType
RandomForest<ClassLabelType>::predictLabel(MultiArrayView<2, U, C> const & features,
                                           Iterator priors) const
{
    using namespace functor;
    vigra_precondition(columnCount(features) >= featureCount(),
        "RandomForest::predictLabel(): Too few columns in feature matrix.");
    vigra_precondition(rowCount(features) == 1,
        "RandomForest::predictLabel(): Feature matrix must have a single row.");
    Matrix<double> prob(1,classes_.size());
    predictProbabilities(features, prob);
    std::transform(prob.begin(), prob.end(), priors, prob.begin(), Arg1()*Arg2());
    return classes_[argMax(prob)];
}

template <class ClassLabelType>
template <class U, class C1, class T, class C2>
void
RandomForest<ClassLabelType>::predictProbabilities(MultiArrayView<2, U, C1> const & features,
                                                   MultiArrayView<2, T, C2> & prob) const
{

	//Features are n xp
	//prob is n x NumOfLabel probability for each feature in each class

    vigra_precondition(rowCount(features) == rowCount(prob),
      "RandomForest::predictProbabilities(): Feature matrix and probability matrix size mismatch.");

	// num of features must be bigger than num of features in Random forest training
	// but why bigger?
    vigra_precondition(columnCount(features) >= featureCount(),
      "RandomForest::predictProbabilities(): Too few columns in feature matrix.");
    vigra_precondition(columnCount(prob) == (MultiArrayIndex)labelCount(),
      "RandomForest::predictProbabilities(): Probability matrix must have as many columns as there are classes.");

	//Classify for each row.
    for(int row=0; row < rowCount(features); ++row)
    {
	//contains the weights returned by a single tree???
	//thought that one tree has only one vote???
	//Pruning???
        ArrayVector<double>::const_iterator weights;

        //totalWeight == totalVoteCount!
	double totalWeight = 0.0;

	//Set each VoteCount = 0 - prob(row,l) contains vote counts until
	//further normalisation
        for(unsigned int l=0; l<classes_.size(); ++l)
            prob(row, l) = 0.0;

	//Let each tree classify...
        for(unsigned int k=0; k<trees_.size(); ++k)
        {
		//get weights predicted by single tree
            weights = trees_[k].predict(rowVector(features, row));

		//update votecount.
            for(unsigned int l=0; l<classes_.size(); ++l)
            {
                prob(row, l) += detail::RequiresExplicitCast<T>::cast(weights[l]);
                //every weight in totalWeight.
                totalWeight += weights[l];
            }
        }

	//Normalise votes in each row by total VoteCount (totalWeight
        for(unsigned int l=0; l<classes_.size(); ++l)
                prob(row, l) /= detail::RequiresExplicitCast<T>::cast(totalWeight);
    }
}


template <class ClassLabelType>
template <class U, class C1, class T, class C2>
void
RandomForest<ClassLabelType>::predictNodes(MultiArrayView<2, U, C1> const & features,
                                                   MultiArrayView<2, T, C2> & NodeIDs) const
{
    vigra_precondition(columnCount(features) >= featureCount(),
      "RandomForest::getNodesRF(): Too few columns in feature matrix.");
    vigra_precondition(rowCount(features) <= rowCount(NodeIDs),
      "RandomForest::getNodesRF(): Too few rows in NodeIds matrix");
    vigra_precondition(columnCount(NodeIDs) >= treeCount(),
      "RandomForest::getNodesRF(): Too few columns in NodeIds matrix.");
    NodeIDs.init(0);
    for(unsigned int k=0; k<trees_.size(); ++k)
    {
        for(int row=0; row < rowCount(features); ++row)
        {
            NodeIDs(row,k) = trees_[k].leafID(rowVector(features, row));
        }
    }
}

//@}

} // namespace vigra

#undef RandomForest
#undef RandomForestOptions
#undef DecisionTree

#endif // VIGRA_RANDOM_FOREST_HXX
<|MERGE_RESOLUTION|>--- conflicted
+++ resolved
@@ -33,14 +33,8 @@
 /*                                                                      */
 /************************************************************************/
 
-<<<<<<< HEAD
-#ifndef VIGRA_RANDOM_FOREST_HXX
-#define VIGRA_RANDOM_FOREST_HXX
-=======
-
 #ifndef VIGRA_RANDOM_FOREST_DEPREC_HXX
 #define VIGRA_RANDOM_FOREST_DEPREC_HXX
->>>>>>> 94ba8c42
 
 #include <algorithm>
 #include <map>
@@ -813,11 +807,7 @@
     template <class U, class C, class Array>
     double learn(MultiArrayView<2, U, C> const & features, Array const & labels)
     {
-		double seed = clock();
-		std::cout << "Seed " << seed << std::endl;
-		srand((unsigned)seed%31452); 
-		int seedInt = rand(); 
-		RandomNumberGenerator<> generator(seedInt);
+		RandomNumberGenerator<> generator(RandomNumberGenerator<>().globalCount());
         return learn(features, labels, generator);
     }
 
