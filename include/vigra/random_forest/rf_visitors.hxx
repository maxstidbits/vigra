/************************************************************************/
/*                                                                      */
/*        Copyright 2008-2009 by  Ullrich Koethe and Rahul Nair         */
/*                                                                      */
/*    This file is part of the VIGRA computer vision library.           */
/*    The VIGRA Website is                                              */
/*        http://kogs-www.informatik.uni-hamburg.de/~koethe/vigra/      */
/*    Please direct questions, bug reports, and contributions to        */
/*        ullrich.koethe@iwr.uni-heidelberg.de    or                    */
/*        vigra@informatik.uni-hamburg.de                               */
/*                                                                      */
/*    Permission is hereby granted, free of charge, to any person       */
/*    obtaining a copy of this software and associated documentation    */
/*    files (the "Software"), to deal in the Software without           */
/*    restriction, including without limitation the rights to use,      */
/*    copy, modify, merge, publish, distribute, sublicense, and/or      */
/*    sell copies of the Software, and to permit persons to whom the    */
/*    Software is furnished to do so, subject to the following          */
/*    conditions:                                                       */
/*                                                                      */
/*    The above copyright notice and this permission notice shall be    */
/*    included in all copies or substantial portions of the             */
/*    Software.                                                         */
/*                                                                      */
/*    THE SOFTWARE IS PROVIDED "AS IS", WITHOUT WARRANTY OF ANY KIND    */
/*    EXPRESS OR IMPLIED, INCLUDING BUT NOT LIMITED TO THE WARRANTIES   */
/*    OF MERCHANTABILITY, FITNESS FOR A PARTICULAR PURPOSE AND          */
/*    NONINFRINGEMENT. IN NO EVENT SHALL THE AUTHORS OR COPYRIGHT       */
/*    HOLDERS BE LIABLE FOR ANY CLAIM, DAMAGES OR OTHER LIABILITY,      */
/*    WHETHER IN AN ACTION OF CONTRACT, TORT OR OTHERWISE, ARISING      */
/*    FROM, OUT OF OR IN CONNECTION WITH THE SOFTWARE OR THE USE OR     */
/*    OTHER DEALINGS IN THE SOFTWARE.                                   */
/*                                                                      */
/************************************************************************/
#ifndef RF_VISITORS_HXX
#define RF_VISITORS_HXX

#include "vigra/hdf5impex.hxx"

namespace vigra
{

    
    
/** Base Class from which all Visitors derive
 */
class VisitorBase
{
    public:
    bool active_;   
    bool is_active()
    {
        return active_;
    }

    bool has_value()
    {
        return false;
    }

    VisitorBase()
        : active_(true)
    {}

    void deactivate()
    {
        active_ = false;
    }
    void activate()
    {
        active_ = true;
    }
    
    /** do something after the the Split has decided how to process the Region
     * (Stack entry)
     *
     * \param tree      reference to the tree that is currently being learned
     * \param split     reference to the split object
     * \param parent    current stack entry  which was used to decide the split
     * \param leftChild left stack entry that will be pushed
     * \param rightChild
     *                  right stack entry that will be pushed.
     * \param features  features matrix
     * \param labels    label matrix
     * \sa RF_Traits::StackEntry_t
     */
    template<class Tree, class Split, class Region, class Feature_t, class Label_t>
    void visit_after_split( Tree          & tree, 
                            Split         & split,
                            Region        & parent,
                            Region        & leftChild,
                            Region        & rightChild,
                            Feature_t     & features,
                            Label_t       & labels)
    {}
    
    /** do something after each tree has been learned
     *
     * \param rf        reference to the random forest object that called this
     *                  visitor
     * \param pr        reference to the preprocessor that processed the input
     * \param sm        reference to the sampler object
     * \param st        reference to the first stack entry
     * \param index     index of current tree
     */
    template<class RF, class PR, class SM, class ST>
    void visit_after_tree(RF& rf, PR & pr,  SM & sm, ST & st, int index)
    {}
    
    /** do something after all trees have been learned
     *
     * \param rf        reference to the random forest object that called this
     *                  visitor
     * \param pr        reference to the preprocessor that processed the input
     */
    template<class RF, class PR>
    void visit_at_end(RF const & rf, PR const & pr)
    {}
	
    /** do something before learning starts 
     *
     * \param rf        reference to the random forest object that called this
     *                  visitor
     * \param pr        reference to the Processor class used.
     */
    template<class RF, class PR>
    void visit_at_beginning(RF const & rf, PR const & pr)
    {}
    /** do some thing while traversing tree after it has been learned 
     *  (external nodes)
     *
     * \param tr        reference to the tree object that called this visitor
     * \param index     index in the topology_ array we currently are at
     * \param node_t    type of node we have (will be e_.... - )
     * \param weight    Node weight of current node. 
     * \sa  NodeTags;
     *
     * you can create the node by using a switch on node_tag and using the 
     * corresponding Node objects. Or - if you do not care about the type 
     * use the Nodebase class.
     */
<<<<<<< HEAD
    template<class TR, class IntT, class TopT>
    void visit_external_node(TR & tr, IntT index, TopT node_t, double weight)
=======
    template<class TR, class IntT, class TopT,class Feat>
    void visit_external_node(TR & tr, IntT index, TopT node_t,Feat & features)
>>>>>>> 9b42b76d
    {}
    
    /** do something when visiting a internal node after it has been learned
     *
     * \sa visit_external_node
     */
<<<<<<< HEAD
    template<class TR, class IntT, class TopT>
    void visit_internal_node(TR & tr, IntT index, TopT node_t, double weight)
=======
    template<class TR, class IntT, class TopT,class Feat>
    void visit_internal_node(TR & tr, IntT index, TopT node_t,Feat & features)
>>>>>>> 9b42b76d
    {}

    /** return a double value.  The value of the first 
     * visitor encountered that has a return value is returned with the
     * RandomForest::learn() method - or -1.0 if no return value visitor
     * existed. This functionality basically only exists so that the 
     * OOB - visitor can return the oob error rate like in the old version 
     * of the random forest.
     */
    double return_val()
    {
        return -1.0;
    }
};

namespace rf
{

/** Last Visitor that should be called to stop the recursion.
 */
class StopVisiting: public VisitorBase
{
    public:
    bool has_value()
    {
        return true;
    }
    double return_val()
    {
        return -1.0;
    }
};
/** Container elements of the statically linked Visitor list.
 *
 * use the create_visitor() factory functions to create visitors up to size 10;
 *
 */
template <class Visitor, class Next = StopVisiting>
class VisitorNode
{
    public:
    
    StopVisiting    stop_;
    Next            next_;
    Visitor &       visitor_;   
    VisitorNode(Visitor & visitor, Next & next) 
    : 
        next_(next), visitor_(visitor)
    {}

    VisitorNode(Visitor &  visitor) 
    : 
        next_(stop_), visitor_(visitor)
    {}

    template<class Tree, class Split, class Region, class Feature_t, class Label_t>
    void visit_after_split( Tree          & tree, 
                            Split         & split,
                            Region        & parent,
                            Region        & leftChild,
                            Region        & rightChild,
                            Feature_t     & features,
                            Label_t       & labels)
    {
        if(visitor_.is_active())
            visitor_.visit_after_split(tree, split, 
                                       parent, leftChild, rightChild,
                                       features, labels);
        next_.visit_after_split(tree, split, parent, leftChild, rightChild,
                                features, labels);
    }

    template<class RF, class PR, class SM, class ST>
    void visit_after_tree(RF& rf, PR & pr,  SM & sm, ST & st, int index)
    {
        if(visitor_.is_active())
            visitor_.visit_after_tree(rf, pr, sm, st, index);
        next_.visit_after_tree(rf, pr, sm, st, index);
    }

    template<class RF, class PR>
    void visit_at_beginning(RF & rf, PR & pr)
    {
        if(visitor_.is_active())
            visitor_.visit_at_beginning(rf, pr);
        next_.visit_at_beginning(rf, pr);
    }
    template<class RF, class PR>
    void visit_at_end(RF & rf, PR & pr)
    {
        if(visitor_.is_active())
            visitor_.visit_at_end(rf, pr);
        next_.visit_at_end(rf, pr);
    }
    
<<<<<<< HEAD
    template<class TR, class IntT, class TopT>
    void visit_external_node(TR & tr, IntT & index, TopT & node_t , double weight)
    {
        if(visitor_.is_active())
            visitor_.visit_external_node(tr, index, node_t, weight);
        next_.visit_external_node(tr, index, node_t, weight);
    }
    template<class TR, class IntT, class TopT>
    void visit_internal_node(TR & tr, IntT & index, TopT & node_t, double weight)
    {
        if(visitor_.is_active())
            visitor_.visit_internal_node(tr, index, node_t, weight);
        next_.visit_internal_node(tr, index, node_t, weight);
=======
    template<class TR, class IntT, class TopT,class Feat>
    void visit_external_node(TR & tr, IntT & index, TopT & node_t,Feat & features)
    {
        if(visitor_.is_active())
            visitor_.visit_external_node(tr, index, node_t,features);
        next_.visit_external_node(tr, index, node_t,features);
    }
    template<class TR, class IntT, class TopT,class Feat>
    void visit_internal_node(TR & tr, IntT & index, TopT & node_t,Feat & features)
    {
        if(visitor_.is_active())
            visitor_.visit_internal_node(tr, index, node_t,features);
        next_.visit_internal_node(tr, index, node_t,features);
>>>>>>> 9b42b76d
    }

    double return_val()
    {
        if(visitor_.is_active() && visitor_.has_value())
            return visitor_.return_val();
        return next_.return_val();
    }
};

} //namespace rf

//////////////////////////////////////////////////////////////////////////////
//  Visitor Factory function up to 10 visitors                              //
//////////////////////////////////////////////////////////////////////////////
template<class A>
rf::VisitorNode<A>
create_visitor(A & a)
{
   typedef rf::VisitorNode<A> _0_t;
   _0_t _0(a);
   return _0;
}


template<class A, class B>
rf::VisitorNode<A, rf::VisitorNode<B> >
create_visitor(A & a, B & b)
{
   typedef rf::VisitorNode<B> _1_t;
   _1_t _1(b);
   typedef rf::VisitorNode<A, _1_t> _0_t;
   _0_t _0(a, _1);
   return _0;
}


template<class A, class B, class C>
rf::VisitorNode<A, rf::VisitorNode<B, rf::VisitorNode<C> > >
create_visitor(A & a, B & b, C & c)
{
   typedef rf::VisitorNode<C> _2_t;
   _2_t _2(c);
   typedef rf::VisitorNode<B, _2_t> _1_t;
   _1_t _1(b, _2);
   typedef rf::VisitorNode<A, _1_t> _0_t;
   _0_t _0(a, _1);
   return _0;
}


template<class A, class B, class C, class D>
rf::VisitorNode<A, rf::VisitorNode<B, rf::VisitorNode<C, 
    rf::VisitorNode<D> > > >
create_visitor(A & a, B & b, C & c, D & d)
{
   typedef rf::VisitorNode<D> _3_t;
   _3_t _3(d);
   typedef rf::VisitorNode<C, _3_t> _2_t;
   _2_t _2(c, _3);
   typedef rf::VisitorNode<B, _2_t> _1_t;
   _1_t _1(b, _2);
   typedef rf::VisitorNode<A, _1_t> _0_t;
   _0_t _0(a, _1);
   return _0;
}


template<class A, class B, class C, class D, class E>
rf::VisitorNode<A, rf::VisitorNode<B, rf::VisitorNode<C, 
    rf::VisitorNode<D, rf::VisitorNode<E> > > > >
create_visitor(A & a, B & b, C & c, 
               D & d, E & e)
{
   typedef rf::VisitorNode<E> _4_t;
   _4_t _4(e);
   typedef rf::VisitorNode<D, _4_t> _3_t;
   _3_t _3(d, _4);
   typedef rf::VisitorNode<C, _3_t> _2_t;
   _2_t _2(c, _3);
   typedef rf::VisitorNode<B, _2_t> _1_t;
   _1_t _1(b, _2);
   typedef rf::VisitorNode<A, _1_t> _0_t;
   _0_t _0(a, _1);
   return _0;
}


template<class A, class B, class C, class D, class E,
         class F>
rf::VisitorNode<A, rf::VisitorNode<B, rf::VisitorNode<C, 
    rf::VisitorNode<D, rf::VisitorNode<E, rf::VisitorNode<F> > > > > >
create_visitor(A & a, B & b, C & c, 
               D & d, E & e, F & f)
{
   typedef rf::VisitorNode<F> _5_t;
   _5_t _5(f);
   typedef rf::VisitorNode<E, _5_t> _4_t;
   _4_t _4(e, _5);
   typedef rf::VisitorNode<D, _4_t> _3_t;
   _3_t _3(d, _4);
   typedef rf::VisitorNode<C, _3_t> _2_t;
   _2_t _2(c, _3);
   typedef rf::VisitorNode<B, _2_t> _1_t;
   _1_t _1(b, _2);
   typedef rf::VisitorNode<A, _1_t> _0_t;
   _0_t _0(a, _1);
   return _0;
}


template<class A, class B, class C, class D, class E,
         class F, class G>
rf::VisitorNode<A, rf::VisitorNode<B, rf::VisitorNode<C, 
    rf::VisitorNode<D, rf::VisitorNode<E, rf::VisitorNode<F, 
    rf::VisitorNode<G> > > > > > >
create_visitor(A & a, B & b, C & c, 
               D & d, E & e, F & f, G & g)
{
   typedef rf::VisitorNode<G> _6_t;
   _6_t _6(g);
   typedef rf::VisitorNode<F, _6_t> _5_t;
   _5_t _5(f, _6);
   typedef rf::VisitorNode<E, _5_t> _4_t;
   _4_t _4(e, _5);
   typedef rf::VisitorNode<D, _4_t> _3_t;
   _3_t _3(d, _4);
   typedef rf::VisitorNode<C, _3_t> _2_t;
   _2_t _2(c, _3);
   typedef rf::VisitorNode<B, _2_t> _1_t;
   _1_t _1(b, _2);
   typedef rf::VisitorNode<A, _1_t> _0_t;
   _0_t _0(a, _1);
   return _0;
}


template<class A, class B, class C, class D, class E,
         class F, class G, class H>
rf::VisitorNode<A, rf::VisitorNode<B, rf::VisitorNode<C, 
    rf::VisitorNode<D, rf::VisitorNode<E, rf::VisitorNode<F, 
    rf::VisitorNode<G, rf::VisitorNode<H> > > > > > > >
create_visitor(A & a, B & b, C & c, 
               D & d, E & e, F & f, 
               G & g, H & h)
{
   typedef rf::VisitorNode<H> _7_t;
   _7_t _7(h);
   typedef rf::VisitorNode<G, _7_t> _6_t;
   _6_t _6(g, _7);
   typedef rf::VisitorNode<F, _6_t> _5_t;
   _5_t _5(f, _6);
   typedef rf::VisitorNode<E, _5_t> _4_t;
   _4_t _4(e, _5);
   typedef rf::VisitorNode<D, _4_t> _3_t;
   _3_t _3(d, _4);
   typedef rf::VisitorNode<C, _3_t> _2_t;
   _2_t _2(c, _3);
   typedef rf::VisitorNode<B, _2_t> _1_t;
   _1_t _1(b, _2);
   typedef rf::VisitorNode<A, _1_t> _0_t;
   _0_t _0(a, _1);
   return _0;
}


template<class A, class B, class C, class D, class E,
         class F, class G, class H, class I>
rf::VisitorNode<A, rf::VisitorNode<B, rf::VisitorNode<C, 
    rf::VisitorNode<D, rf::VisitorNode<E, rf::VisitorNode<F, 
    rf::VisitorNode<G, rf::VisitorNode<H, rf::VisitorNode<I> > > > > > > > >
create_visitor(A & a, B & b, C & c, 
               D & d, E & e, F & f, 
               G & g, H & h, I & i)
{
   typedef rf::VisitorNode<I> _8_t;
   _8_t _8(i);
   typedef rf::VisitorNode<H, _8_t> _7_t;
   _7_t _7(h, _8);
   typedef rf::VisitorNode<G, _7_t> _6_t;
   _6_t _6(g, _7);
   typedef rf::VisitorNode<F, _6_t> _5_t;
   _5_t _5(f, _6);
   typedef rf::VisitorNode<E, _5_t> _4_t;
   _4_t _4(e, _5);
   typedef rf::VisitorNode<D, _4_t> _3_t;
   _3_t _3(d, _4);
   typedef rf::VisitorNode<C, _3_t> _2_t;
   _2_t _2(c, _3);
   typedef rf::VisitorNode<B, _2_t> _1_t;
   _1_t _1(b, _2);
   typedef rf::VisitorNode<A, _1_t> _0_t;
   _0_t _0(a, _1);
   return _0;
}

template<class A, class B, class C, class D, class E,
         class F, class G, class H, class I, class J>
rf::VisitorNode<A, rf::VisitorNode<B, rf::VisitorNode<C, 
    rf::VisitorNode<D, rf::VisitorNode<E, rf::VisitorNode<F, 
    rf::VisitorNode<G, rf::VisitorNode<H, rf::VisitorNode<I,
    rf::VisitorNode<J> > > > > > > > > >
create_visitor(A & a, B & b, C & c, 
               D & d, E & e, F & f, 
               G & g, H & h, I & i,
               J & j)
{
   typedef rf::VisitorNode<J> _9_t;
   _9_t _9(j);
   typedef rf::VisitorNode<I, _9_t> _8_t;
   _8_t _8(i, _9);
   typedef rf::VisitorNode<H, _8_t> _7_t;
   _7_t _7(h, _8);
   typedef rf::VisitorNode<G, _7_t> _6_t;
   _6_t _6(g, _7);
   typedef rf::VisitorNode<F, _6_t> _5_t;
   _5_t _5(f, _6);
   typedef rf::VisitorNode<E, _5_t> _4_t;
   _4_t _4(e, _5);
   typedef rf::VisitorNode<D, _4_t> _3_t;
   _3_t _3(d, _4);
   typedef rf::VisitorNode<C, _3_t> _2_t;
   _2_t _2(c, _3);
   typedef rf::VisitorNode<B, _2_t> _1_t;
   _1_t _1(b, _2);
   typedef rf::VisitorNode<A, _1_t> _0_t;
   _0_t _0(a, _1);
   return _0;
}

//////////////////////////////////////////////////////////////////////////////
// Visitors of communal interest. Do not spam this file with stuff          //
// nobody wants.                                                            //
//////////////////////////////////////////////////////////////////////////////


/** Vistior to gain information, later needed for online learning.
 */

class OnlineLearnVisitor: public VisitorBase
{
public:
    //Set if we adjust thresholds
    bool adjust_thresholds;
    //Current tree id
    int tree_id;
    //Last node id for finding parent
    int last_node_id;
    //Need to now the label for interior node visiting
    vigra::Int32 current_label;
    //marginal distribution for interior nodes
    struct MarginalDistribution
    {
        ArrayVector<Int32> leftCounts;
        Int32 leftTotalCounts;
        ArrayVector<Int32> rightCounts;
        Int32 rightTotalCounts;
        double gap_left;
        double gap_right;
    };
    typedef ArrayVector<vigra::Int32> IndexList;

    //All information for one tree
    struct TreeOnlineInformation
    {
        std::vector<MarginalDistribution> mag_distributions;
        std::vector<IndexList> index_lists;
        //map for linear index of mag_distiributions
        std::map<int,int> interior_to_index;
        //map for linear index of index_lists
        std::map<int,int> exterior_to_index;
    };

    //All trees
    std::vector<TreeOnlineInformation> trees_online_information;

    /** Initilize, set the number of trees
     */
    template<class RF,class PR>
    void visit_at_beginning(RF & rf,const PR & pr)
    {
        tree_id=0;
        trees_online_information.resize(rf.options_.tree_count_);
    }

    /** Reset a tree
     */
    void reset_tree(int tree_id)
    {
        trees_online_information[tree_id].mag_distributions.clear();
        trees_online_information[tree_id].index_lists.clear();
        trees_online_information[tree_id].interior_to_index.clear();
        trees_online_information[tree_id].exterior_to_index.clear();
    }

    /** simply increase the tree count
    */
    template<class RF, class PR, class SM, class ST>
    void visit_after_tree(RF& rf, PR & pr,  SM & sm, ST & st, int index)
    {
        tree_id++;
    }
	
    template<class Tree, class Split, class Region, class Feature_t, class Label_t>
    void visit_after_split( Tree  	      & tree, 
			    Split         & split,
                            Region       & parent,
                            Region        & leftChild,
                            Region        & rightChild,
                            Feature_t     & features,
                            Label_t       & labels)
    {
        int linear_index;
        int addr=tree.topology_.size();
        if(split.createNode().typeID() == i_ThresholdNode)
        {
            if(adjust_thresholds)
            {
                //Store marginal distribution
                linear_index=trees_online_information[tree_id].mag_distributions.size();
                trees_online_information[tree_id].interior_to_index[addr]=linear_index;
                trees_online_information[tree_id].mag_distributions.push_back(MarginalDistribution());

                trees_online_information[tree_id].mag_distributions.back().leftCounts=leftChild.classCounts_;
                trees_online_information[tree_id].mag_distributions.back().rightCounts=rightChild.classCounts_;

                trees_online_information[tree_id].mag_distributions.back().leftTotalCounts=leftChild.size_;
                trees_online_information[tree_id].mag_distributions.back().rightTotalCounts=rightChild.size_;
                //Store the gap
                double gap_left,gap_right;
                int i;
                gap_left=features(leftChild[0],split.bestSplitColumn());
                for(i=1;i<leftChild.size();++i)
                    if(features(leftChild[i],split.bestSplitColumn())>gap_left)
                        gap_left=features(leftChild[i],split.bestSplitColumn());
                gap_right=features(rightChild[0],split.bestSplitColumn());
                for(i=1;i<rightChild.size();++i)
                    if(features(rightChild[i],split.bestSplitColumn())<gap_right)
                        gap_right=features(rightChild[i],split.bestSplitColumn());
                trees_online_information[tree_id].mag_distributions.back().gap_left=gap_left;
                trees_online_information[tree_id].mag_distributions.back().gap_right=gap_right;
            }
        }
        else
        {
            //Store index list
            linear_index=trees_online_information[tree_id].index_lists.size();
            trees_online_information[tree_id].exterior_to_index[addr]=linear_index;

            trees_online_information[tree_id].index_lists.push_back(IndexList());

            trees_online_information[tree_id].index_lists.back().resize(parent.size_,0);
            std::copy(parent.begin_,parent.end_,trees_online_information[tree_id].index_lists.back().begin());
        }
    }
    void add_to_index_list(int tree,int node,int index)
    {
        if(!this->active_)
            return;
        TreeOnlineInformation &ti=trees_online_information[tree];
        ti.index_lists[ti.exterior_to_index[node]].push_back(index);
    }
    void move_exterior_node(int src_tree,int src_index,int dst_tree,int dst_index)
    {
        if(!this->active_)
            return;
        trees_online_information[dst_tree].exterior_to_index[dst_index]=trees_online_information[src_tree].exterior_to_index[src_index];
        trees_online_information[src_tree].exterior_to_index.erase(src_index);
    }
    /** do something when visiting a internal node during getToLeaf
     *
     * remember as last node id, for finding the parent of the last external node
     * also: adjust class counts and borders
     */
    template<class TR, class IntT, class TopT,class Feat>
        void visit_internal_node(TR & tr, IntT index, TopT node_t,Feat & features)
        {
            last_node_id=index;
            if(adjust_thresholds)
            {
                vigra_assert(node_t==i_ThresholdNode,"We can only visit threshold nodes");
                //Check if we are in the gap
                double value=features(0, Node<i_ThresholdNode>(tr.topology_,tr.parameters_,index).column());
                TreeOnlineInformation &ti=trees_online_information[tree_id];
                MarginalDistribution &m=ti.mag_distributions[ti.interior_to_index[index]];
                if(value>m.gap_left && value<m.gap_right)
                {
                    //Check which site we want to go
                    if(m.leftCounts[current_label]/double(m.leftTotalCounts)>m.rightCounts[current_label]/double(m.rightTotalCounts))
                    {
                        //We want to go left
                        m.gap_left=value;
                    }
                    else
                    {
                        //We want to go right
                        m.gap_right=value;
                    }
                    Node<i_ThresholdNode>(tr.topology_,tr.parameters_,index).threshold()=(m.gap_right+m.gap_left)/2.0;
                }
                //Adjust class counts
                if(value>Node<i_ThresholdNode>(tr.topology_,tr.parameters_,index).threshold())
                {
                    ++m.rightTotalCounts;
                    ++m.rightCounts[current_label];
                }
                else
                {
                    ++m.leftTotalCounts;
                    ++m.rightCounts[current_label];
                }
            }
        }
    /** do something when visiting a extern node during getToLeaf
     * 
     * Store the new index!
     */
};


/** Visitor that calculates the oob error of the random forest. 
 * this is the default visitor used. 
 *
 * To bored to comment each line of this class - trust me it works.
 */
class OOB_Visitor:public VisitorBase
{
public:
    double oobError;
    int totalOobCount;
    ArrayVector<int> oobCount,oobErrorCount;

    OOB_Visitor()
    : oobError(0.0),
      totalOobCount(0)
    {}


    bool has_value()
    {
        return true;
    }
    /** does the basic calculation per tree*/
    template<class RF, class PR, class SM, class ST>
    void visit_after_tree(    RF& rf, PR & pr,  SM & sm, ST & st, int index)
    {
        //do the first time called.
        if(int(oobCount.size()) != rf.ext_param_.row_count_)
        {
            oobCount.resize(rf.ext_param_.row_count_, 0);
            oobErrorCount.resize(rf.ext_param_.row_count_, 0);
        }
        // go through the samples
        for(int l = 0; l < rf.ext_param_.row_count_; ++l)
        {
            // if the lth sample is oob...
            if(!sm.is_used()[l])
            {
                ++oobCount[l];
                if(     rf.tree(index)
                            .predictLabel(rowVector(pr.features(), l)) 
                    !=  pr.response()(l,0))
                {
                    ++oobErrorCount[l];
                }
            }

        }
    }

    /** Does the normalisation
     */
    template<class RF, class PR>
    void visit_at_end(RF & rf, PR & pr)
    {
        // do some normalisation
        for(int l=0; l < (int)rf.ext_param_.row_count_; ++l)
        {
            if(oobCount[l])
            {
                oobError += double(oobErrorCount[l]) / oobCount[l];
                ++totalOobCount;
            }
        } 
    }
    
    //returns value of the learn function. 
    double return_val()
    {
        return oobError/totalOobCount;
    }
};


/** calculate variable importance while learning.
 */
class VariableImportanceVisitor : public VisitorBase
{
    public:

    /** This Array has the same entries as the R - random forest variable
     *  importance
     */
    MultiArray<2, double>       variable_importance_;
    int                         repetition_count_;
    bool                        in_place_;

#ifdef HasHDF5
    void save(std::string filename, std::string prefix)
    {
        prefix = "variable_importance_" + prefix;
        writeToHDF5File(filename.c_str(), 
                        prefix.c_str(), 
                        variable_importance_);
    }
#endif

    VariableImportanceVisitor(int rep_cnt = 10) 
    :   repetition_count_(rep_cnt)

    {}

    /** calculates impurity decrease based variable importance after every
     * split.  
     */
    template<class Tree, class Split, class Region, class Feature_t, class Label_t>
    void visit_after_split( Tree          & tree, 
                            Split         & split,
                            Region        & parent,
                            Region        & leftChild,
                            Region        & rightChild,
                            Feature_t     & features,
                            Label_t       & labels)
    {
        //resize to right size when called the first time
        
        Int32 const  class_count = tree.ext_param_.class_count_;
        Int32 const  column_count = tree.ext_param_.column_count_;
        if(variable_importance_.size() == 0)
        {
            
            variable_importance_
                .reshape(MultiArrayShape<2>::type(column_count, 
                                                 class_count+2));
        }

        if(split.createNode().typeID() == i_ThresholdNode)
        {
            Node<i_ThresholdNode> node(split.createNode());
            variable_importance_(node.column(),class_count+1) 
                += split.region_gini_ - split.minGini();
        }
    }

    /**compute permutation based var imp. 
     * (Only an Array of size oob_sample_count x 1 is created.
     *  - apposed to oob_sample_count x feature_count in the other method.
     * 
     * \sa FieldProxy
     */
    template<class RF, class PR, class SM, class ST>
    void after_tree_ip_impl(RF& rf, PR & pr,  SM & sm, ST & st, int index)
    {
        typedef MultiArrayShape<2>::type Shp_t;
        Int32                   column_count = rf.ext_param_.column_count_;
        Int32                   class_count  = rf.ext_param_.class_count_;  
        
        // remove the const cast on the features (yep , I know what I am 
        // doing here.) data is not destroyed.
        typename PR::Feature_t & features 
            = const_cast<typename PR::Feature_t &>(pr.features());

        //find the oob indices of current tree. 
        ArrayVector<Int32>      oob_indices;
        ArrayVector<Int32>::iterator
                                iter;
        for(int ii = 0; ii < rf.ext_param_.row_count_; ++ii)
            if(!sm.is_used()[ii])
                oob_indices.push_back(ii);

        //create space to back up a column      
        std::vector<double>     backup_column;

        // Random foo
#ifdef CLASSIFIER_TEST
        RandomMT19937           random(1);
#else 
        RandomMT19937           random(RandomSeed);
#endif
        UniformIntRandomFunctor<RandomMT19937>  
                                randint(random);


        //make some space for the results
        MultiArray<2, double>
                    oob_right(Shp_t(1, class_count + 1)); 
        MultiArray<2, double>
                    perm_oob_right (Shp_t(1, class_count + 1)); 
            
        
        // get the oob success rate with the original samples
        for(iter = oob_indices.begin(); 
            iter != oob_indices.end(); 
            ++iter)
        {
            if(rf.tree(index)
                    .predictLabel(rowVector(features, *iter)) 
                ==  pr.response()(*iter, 0))
            {
                //per class
                ++oob_right[pr.response()(*iter,0)];
                //total
                ++oob_right[class_count];
            }
        }
        //get the oob rate after permuting the ii'th dimension.
        for(int ii = 0; ii < column_count; ++ii)
        {
            perm_oob_right.init(0.0); 
            //make backup of orinal column
            backup_column.clear();
            for(iter = oob_indices.begin(); 
                iter != oob_indices.end(); 
                ++iter)
            {
                backup_column.push_back(features(*iter,ii));
            }
            
            //get the oob rate after permuting the ii'th dimension.
            for(int rr = 0; rr < repetition_count_; ++rr)
            {               
                //permute dimension. 
                int n = oob_indices.size();
                for(int jj = 1; jj < n; ++jj)
                    std::swap(features(oob_indices[jj], ii), 
                              features(oob_indices[randint(jj+1)], ii));

                //get the oob sucess rate after permuting
                for(iter = oob_indices.begin(); 
                    iter != oob_indices.end(); 
                    ++iter)
                {
                    if(rf.tree(index)
                            .predictLabel(rowVector(features, *iter)) 
                        ==  pr.response()(*iter, 0))
                    {
                        //per class
                        ++perm_oob_right[pr.response()(*iter, 0)];
                        //total
                        ++perm_oob_right[class_count];
                    }
                }
            }
            
            
            //normalise and add to the variable_importance array.
            perm_oob_right  /=  repetition_count_;
            perm_oob_right -=oob_right;
            perm_oob_right *= -1;
            perm_oob_right      /=  oob_indices.size();
            variable_importance_
                .subarray(Shp_t(ii,0), 
                          Shp_t(ii+1,class_count+1)) += perm_oob_right;
            //copy back permuted dimension
            for(int jj = 0; jj < int(oob_indices.size()); ++jj)
                features(oob_indices[jj], ii) = backup_column[jj];
        }
    }

    /** calculate permutation based impurity after every tree has been 
     * learned  default behaviour is that this happens out of place.
     * If you have very big data sets and want to avoid copying of data 
     * set the in_place_ flag to true. 
     */
    template<class RF, class PR, class SM, class ST>
    void visit_after_tree(RF& rf, PR & pr,  SM & sm, ST & st, int index)
    {
            after_tree_ip_impl(rf, pr, sm, st, index);
    }

    /** Normalise variable importance after the number of trees is known.
     */
    template<class RF, class PR>
    void visit_at_end(RF & rf, PR & pr)
    {
        variable_importance_ /= rf.trees_.size();
    }
};

} // namespace vigra
#endif // RF_VISITORS_HXX<|MERGE_RESOLUTION|>--- conflicted
+++ resolved
@@ -139,26 +139,16 @@
      * corresponding Node objects. Or - if you do not care about the type 
      * use the Nodebase class.
      */
-<<<<<<< HEAD
-    template<class TR, class IntT, class TopT>
-    void visit_external_node(TR & tr, IntT index, TopT node_t, double weight)
-=======
     template<class TR, class IntT, class TopT,class Feat>
     void visit_external_node(TR & tr, IntT index, TopT node_t,Feat & features)
->>>>>>> 9b42b76d
     {}
     
     /** do something when visiting a internal node after it has been learned
      *
      * \sa visit_external_node
      */
-<<<<<<< HEAD
-    template<class TR, class IntT, class TopT>
-    void visit_internal_node(TR & tr, IntT index, TopT node_t, double weight)
-=======
     template<class TR, class IntT, class TopT,class Feat>
     void visit_internal_node(TR & tr, IntT index, TopT node_t,Feat & features)
->>>>>>> 9b42b76d
     {}
 
     /** return a double value.  The value of the first 
@@ -254,21 +244,6 @@
         next_.visit_at_end(rf, pr);
     }
     
-<<<<<<< HEAD
-    template<class TR, class IntT, class TopT>
-    void visit_external_node(TR & tr, IntT & index, TopT & node_t , double weight)
-    {
-        if(visitor_.is_active())
-            visitor_.visit_external_node(tr, index, node_t, weight);
-        next_.visit_external_node(tr, index, node_t, weight);
-    }
-    template<class TR, class IntT, class TopT>
-    void visit_internal_node(TR & tr, IntT & index, TopT & node_t, double weight)
-    {
-        if(visitor_.is_active())
-            visitor_.visit_internal_node(tr, index, node_t, weight);
-        next_.visit_internal_node(tr, index, node_t, weight);
-=======
     template<class TR, class IntT, class TopT,class Feat>
     void visit_external_node(TR & tr, IntT & index, TopT & node_t,Feat & features)
     {
@@ -282,7 +257,6 @@
         if(visitor_.is_active())
             visitor_.visit_internal_node(tr, index, node_t,features);
         next_.visit_internal_node(tr, index, node_t,features);
->>>>>>> 9b42b76d
     }
 
     double return_val()
@@ -794,7 +768,7 @@
     void save(std::string filename, std::string prefix)
     {
         prefix = "variable_importance_" + prefix;
-        writeToHDF5File(filename.c_str(), 
+        writeHDF5(filename.c_str(), 
                         prefix.c_str(), 
                         variable_importance_);
     }
