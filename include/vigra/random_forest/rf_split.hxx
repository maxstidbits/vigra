/************************************************************************/
/*                                                                      */
/*        Copyright 2008-2009 by  Ullrich Koethe and Rahul Nair         */
/*                                                                      */
/*    This file is part of the VIGRA computer vision library.           */
/*    The VIGRA Website is                                              */
/*        http://hci.iwr.uni-heidelberg.de/vigra/                       */
/*    Please direct questions, bug reports, and contributions to        */
/*        ullrich.koethe@iwr.uni-heidelberg.de    or                    */
/*        vigra@informatik.uni-hamburg.de                               */
/*                                                                      */
/*    Permission is hereby granted, free of charge, to any person       */
/*    obtaining a copy of this software and associated documentation    */
/*    files (the "Software"), to deal in the Software without           */
/*    restriction, including without limitation the rights to use,      */
/*    copy, modify, merge, publish, distribute, sublicense, and/or      */
/*    sell copies of the Software, and to permit persons to whom the    */
/*    Software is furnished to do so, subject to the following          */
/*    conditions:                                                       */
/*                                                                      */
/*    The above copyright notice and this permission notice shall be    */
/*    included in all copies or substantial portions of the             */
/*    Software.                                                         */
/*                                                                      */
/*    THE SOFTWARE IS PROVIDED "AS IS", WITHOUT WARRANTY OF ANY KIND    */
/*    EXPRESS OR IMPLIED, INCLUDING BUT NOT LIMITED TO THE WARRANTIES   */
/*    OF MERCHANTABILITY, FITNESS FOR A PARTICULAR PURPOSE AND          */
/*    NONINFRINGEMENT. IN NO EVENT SHALL THE AUTHORS OR COPYRIGHT       */
/*    HOLDERS BE LIABLE FOR ANY CLAIM, DAMAGES OR OTHER LIABILITY,      */
/*    WHETHER IN AN ACTION OF CONTRACT, TORT OR OTHERWISE, ARISING      */
/*    FROM, OUT OF OR IN CONNECTION WITH THE SOFTWARE OR THE USE OR     */
/*    OTHER DEALINGS IN THE SOFTWARE.                                   */
/*                                                                      */
/************************************************************************/
#ifndef VIGRA_RANDOM_FOREST_SPLIT_HXX
#define VIGRA_RANDOM_FOREST_SPLIT_HXX
#include <algorithm>
#include <cstddef>
#include <map>
#include <numeric>
#include <math.h>
#include "../mathutil.hxx"
#include "../array_vector.hxx"
#include "../sized_int.hxx"
#include "../matrix.hxx"
#include "../random.hxx"
#include "../functorexpression.hxx"
#include "rf_nodeproxy.hxx"
//#include "rf_sampling.hxx"
#include "rf_region.hxx"
//#include "../hokashyap.hxx"
//#include "vigra/rf_helpers.hxx"

namespace vigra
{

// Incomplete Class to ensure that findBestSplit is always implemented in
// the derived classes of SplitBase
class CompileTimeError;


namespace detail
{
    template<class Tag>
    class Normalise
    {
      public:
        template<class Iter>
        static void exec(Iter begin, Iter  end)
        {}
    };

    template<>
    class Normalise<ClassificationTag>
    {
      public:
        template<class Iter>
        static void exec (Iter begin, Iter end)
        {
            double bla = std::accumulate(begin, end, 0.0);
            for(int ii = 0; ii < end - begin; ++ii)
                begin[ii] = begin[ii]/bla ;
        }
    };
}


/** Base Class for all SplitFunctors used with the \ref RandomForest class
    defines the interface used while learning a tree.
**/
template<class Tag>
class SplitBase
{
  public:

    typedef Tag           RF_Tag;
    typedef DT_StackEntry<ArrayVectorView<Int32>::iterator>
                                        StackEntry_t;

    ProblemSpec<>           ext_param_;

    NodeBase::T_Container_type          t_data;
    NodeBase::P_Container_type          p_data;

    NodeBase                            node_;

    /** returns the DecisionTree Node created by
        \ref findBestSplit or \ref makeTerminalNode.
    **/

    template<class T>
    void set_external_parameters(ProblemSpec<T> const & in)
    {
        ext_param_ = in;
        t_data.push_back(in.column_count_);
        t_data.push_back(in.class_count_);
    }

    NodeBase & createNode() 
    {
        return node_;
    }

    int classCount() const
    {
        return int(t_data[1]);
    }

    int featureCount() const
    {
        return int(t_data[0]);
    }

    /** resets internal data. Should always be called before
        calling findBestSplit or makeTerminalNode
    **/
    void reset()
    {
        t_data.resize(2);
        p_data.resize(0);
    }


    /** findBestSplit has to be implemented in derived split functor.
        these functions only insures That a CompileTime error is issued
        if no such method was defined.
    **/

    template<class T, class C, class T2, class C2, class Region, class Random>
    int findBestSplit(MultiArrayView<2, T, C> features,
                      MultiArrayView<2, T2, C2> labels,
                      Region region,
                      ArrayVector<Region> childs,
                      Random randint)
    {
<<<<<<< HEAD
        // FIXME: This compile-time checking trick does not work for clang.
        // CompileTimeError SplitFunctor__findBestSplit_member_was_not_defined;
=======
#ifndef __clang__	
	// This compile-time checking trick does not work for clang.
	CompileTimeError SplitFunctor__findBestSplit_member_was_not_defined;
#endif
>>>>>>> d9ce9b40
        return 0;
    }

    /** default action for creating a terminal Node.
        sets the Class probability of the remaining region according to
        the class histogram
    **/
    template<class T, class C, class T2,class C2, class Region, class Random>
    int makeTerminalNode(MultiArrayView<2, T, C> features,
                      MultiArrayView<2, T2, C2>  labels,
                      Region &                   region,
                      Random                     randint)
    {
        Node<e_ConstProbNode> ret(t_data, p_data);
        node_ = ret;
        if(ext_param_.class_weights_.size() != region.classCounts().size())
        {
            std::copy(region.classCounts().begin(),
                      region.classCounts().end(),
                      ret.prob_begin());
        }
        else
        {
            std::transform(region.classCounts().begin(),
                           region.classCounts().end(),
                           ext_param_.class_weights_.begin(),
                           ret.prob_begin(), std::multiplies<double>());
        }
        detail::Normalise<RF_Tag>::exec(ret.prob_begin(), ret.prob_end());
//        std::copy(ret.prob_begin(), ret.prob_end(), std::ostream_iterator<double>(std::cerr, ", " ));
//        std::cerr << std::endl;
        ret.weights() = region.size();  
        return e_ConstProbNode;
    }


};

/** Functor to sort the indices of a feature Matrix by a certain dimension
**/
template<class DataMatrix>
class SortSamplesByDimensions
{
    DataMatrix const & data_;
    MultiArrayIndex sortColumn_;
    double thresVal_;
  public:

    SortSamplesByDimensions(DataMatrix const & data, 
                            MultiArrayIndex sortColumn,
                            double thresVal = 0.0)
    : data_(data),
      sortColumn_(sortColumn),
      thresVal_(thresVal)
    {}

    void setColumn(MultiArrayIndex sortColumn)
    {
        sortColumn_ = sortColumn;
    }
    void setThreshold(double value)
    {
        thresVal_ = value; 
    }

    bool operator()(MultiArrayIndex l, MultiArrayIndex r) const
    {
        return data_(l, sortColumn_) < data_(r, sortColumn_);
    }
    bool operator()(MultiArrayIndex l) const
    {
        return data_(l, sortColumn_) < thresVal_;
    }
};

template<class DataMatrix>
class DimensionNotEqual
{
    DataMatrix const & data_;
    MultiArrayIndex sortColumn_;

  public:

    DimensionNotEqual(DataMatrix const & data, 
                            MultiArrayIndex sortColumn)
    : data_(data),
      sortColumn_(sortColumn)
    {}

    void setColumn(MultiArrayIndex sortColumn)
    {
        sortColumn_ = sortColumn;
    }

    bool operator()(MultiArrayIndex l, MultiArrayIndex r) const
    {
        return data_(l, sortColumn_) != data_(r, sortColumn_);
    }
};

template<class DataMatrix>
class SortSamplesByHyperplane
{
    DataMatrix const & data_;
    Node<i_HyperplaneNode> const & node_;

  public:

    SortSamplesByHyperplane(DataMatrix              const & data, 
                            Node<i_HyperplaneNode>  const & node)
    :       
            data_(data), 
            node_(node)
    {}

    /** calculate the distance of a sample point to a hyperplane
     */
    double operator[](MultiArrayIndex l) const
    {
        double result_l = -1 * node_.intercept();
        for(int ii = 0; ii < node_.columns_size(); ++ii)
        {
            result_l +=     rowVector(data_, l)[node_.columns_begin()[ii]] 
                        *   node_.weights()[ii];
        }
        return result_l;
    }

    bool operator()(MultiArrayIndex l, MultiArrayIndex r) const
    {
        return (*this)[l]  < (*this)[r];
    }

};

/** makes a Class Histogram given indices in a labels_ array
 *  usage: 
 *      MultiArrayView<2, T2, C2> labels = makeSomeLabels()
 *      ArrayVector<int> hist(numberOfLabels(labels), 0);
 *      RandomForestClassCounter<T2, C2, ArrayVector> counter(labels, hist);
 *
 *      Container<int> indices = getSomeIndices()
 *      std::for_each(indices, counter);
 */
template <class DataSource, class CountArray>
class RandomForestClassCounter
{
    DataSource  const &     labels_;
    CountArray        &     counts_;

  public:

    RandomForestClassCounter(DataSource  const & labels, 
                             CountArray & counts)
    : labels_(labels),
      counts_(counts)
    {
        reset();
    }

    void reset()
    {
        counts_.init(0);
    }

    void operator()(MultiArrayIndex l) const
    {
        counts_[labels_[l]] +=1;
    }
};


/** Functor To Calculate the Best possible Split Based on the Gini Index
    given Labels and Features along a given Axis
*/

namespace detail
{
    template<int N>
    class ConstArr
    {
    public:
        double operator[](size_t) const
        {
            return (double)N;
        }
    };


}




/** Functor to calculate the entropy based impurity
 */
class EntropyCriterion
{
public:
    /**caculate the weighted gini impurity based on class histogram
     * and class weights
     */
    template<class Array, class Array2>
    double operator()        (Array     const & hist, 
                              Array2    const & weights, 
                              double            total = 1.0) const
    {
        return impurity(hist, weights, total);
    }
    
    /** calculate the gini based impurity based on class histogram
     */
    template<class Array>
    double operator()(Array const & hist, double total = 1.0) const
    {
        return impurity(hist, total);
    }
    
    /** static version of operator(hist total)
     */
    template<class Array>
    static double impurity(Array const & hist, double total)
    {
        return impurity(hist, detail::ConstArr<1>(), total);
    }

    /** static version of operator(hist, weights, total)
     */
    template<class Array, class Array2>
    static double impurity   (Array     const & hist, 
                              Array2    const & weights, 
                              double            total)
    {

        int     class_count     = hist.size();
        double  entropy            = 0.0;
        if(class_count == 2)
        {
            double p0			= (hist[0]/total);
            double p1			= (hist[1]/total);
            entropy				= 0 - weights[0]*p0*std::log(p0) - weights[1]*p1*std::log(p1);
        }
        else
        {
            for(int ii = 0; ii < class_count; ++ii)
            {
                double w        = weights[ii];
                double pii		= hist[ii]/total;
                entropy         -= w*( pii*std::log(pii));
            }
        }
        entropy 			= total * entropy;
        return entropy; 
    }
};

/** Functor to calculate the gini impurity
 */
class GiniCriterion
{
public:
    /**caculate the weighted gini impurity based on class histogram
     * and class weights
     */
    template<class Array, class Array2>
    double operator()        (Array     const & hist, 
                              Array2    const & weights, 
                              double            total = 1.0) const
    {
        return impurity(hist, weights, total);
    }
    
    /** calculate the gini based impurity based on class histogram
     */
    template<class Array>
    double operator()(Array const & hist, double total = 1.0) const
    {
        return impurity(hist, total);
    }
    
    /** static version of operator(hist total)
     */
    template<class Array>
    static double impurity(Array const & hist, double total)
    {
        return impurity(hist, detail::ConstArr<1>(), total);
    }

    /** static version of operator(hist, weights, total)
     */
    template<class Array, class Array2>
    static double impurity   (Array     const & hist, 
                              Array2    const & weights, 
                              double            total)
    {

        int     class_count     = hist.size();
        double  gini            = 0.0;
        if(class_count == 2)
        {
            double w            = weights[0] * weights[1];
            gini                = w * (hist[0] * hist[1] / total);
        }
        else
        {
            for(int ii = 0; ii < class_count; ++ii)
            {
                double w        = weights[ii];
                gini           += w*( hist[ii]*( 1.0 - w * hist[ii]/total ) );
            }
        }
        return gini; 
    }
};


template <class DataSource, class Impurity= GiniCriterion>
class ImpurityLoss
{

    DataSource  const &         labels_;
    ArrayVector<double>        counts_;
    ArrayVector<double> const  class_weights_;
    double                      total_counts_;
    Impurity                    impurity_;

  public:

    template<class T>
    ImpurityLoss(DataSource  const & labels, 
                                ProblemSpec<T> const & ext_)
    : labels_(labels),
      counts_(ext_.class_count_, 0.0),
      class_weights_(ext_.class_weights_),
      total_counts_(0.0)
    {}

    void reset()
    {
        counts_.init(0);
        total_counts_ = 0.0;
    }

    template<class Counts>
    double increment_histogram(Counts const & counts)
    {
        std::transform(counts.begin(), counts.end(),
                       counts_.begin(), counts_.begin(),
                       std::plus<double>());
        total_counts_ = std::accumulate( counts_.begin(), 
                                         counts_.end(),
                                         0.0);
        return impurity_(counts_, class_weights_, total_counts_);
    }

    template<class Counts>
    double decrement_histogram(Counts const & counts)
    {
        std::transform(counts.begin(), counts.end(),
                       counts_.begin(), counts_.begin(),
                       std::minus<double>());
        total_counts_ = std::accumulate( counts_.begin(), 
                                         counts_.end(),
                                         0.0);
        return impurity_(counts_, class_weights_, total_counts_);
    }

    template<class Iter>
    double increment(Iter begin, Iter end)
    {
        for(Iter iter = begin; iter != end; ++iter)
        {
            counts_[labels_(*iter, 0)] +=1.0;
            total_counts_ +=1.0;
        }
        return impurity_(counts_, class_weights_, total_counts_);
    }

    template<class Iter>
    double decrement(Iter const &  begin, Iter const & end)
    {
        for(Iter iter = begin; iter != end; ++iter)
        {
            counts_[labels_(*iter,0)] -=1.0;
            total_counts_ -=1.0;
        }
        return impurity_(counts_, class_weights_, total_counts_);
    }

    template<class Iter, class Resp_t>
    double init (Iter begin, Iter end, Resp_t resp)
    {
        reset();
        std::copy(resp.begin(), resp.end(), counts_.begin());
        total_counts_ = std::accumulate(counts_.begin(), counts_.end(), 0.0); 
        return impurity_(counts_,class_weights_, total_counts_);
    }
    
    ArrayVector<double> const & response()
    {
        return counts_;
    }
};
    
    
    
    template <class DataSource>
    class RegressionForestCounter
    {
    public:
        typedef MultiArrayShape<2>::type Shp;
        DataSource const &      labels_;
        ArrayVector <double>    mean_;
        ArrayVector <double>    variance_;
        ArrayVector <double>    tmp_;
        size_t                  count_;
        int*                    end_;
        
        template<class T>
        RegressionForestCounter(DataSource const & labels, 
                                ProblemSpec<T> const & ext_)
        :
        labels_(labels),
        mean_(ext_.response_size_, 0.0),
        variance_(ext_.response_size_, 0.0),
        tmp_(ext_.response_size_),
        count_(0)
        {}
        
        template<class Iter>
        double increment (Iter begin, Iter end)
        {
            for(Iter iter = begin; iter != end; ++iter)
            {
                ++count_;
                for(unsigned int ii = 0; ii < mean_.size(); ++ii)
                    tmp_[ii] = labels_(*iter, ii) - mean_[ii]; 
                double f  = 1.0 / count_,
                f1 = 1.0 - f;
                for(unsigned int ii = 0; ii < mean_.size(); ++ii)
                    mean_[ii] += f*tmp_[ii]; 
                for(unsigned int ii = 0; ii < mean_.size(); ++ii)
                    variance_[ii] += f1*sq(tmp_[ii]);
            }
            double res = std::accumulate(variance_.begin(), 
                                         variance_.end(),
                                         0.0,
                                         std::plus<double>());
            //std::cerr << res << "  ) = ";
            return res;
        }
        
        template<class Iter>      //This is BROKEN
        double decrement (Iter begin, Iter end)
        {
            for(Iter iter = begin; iter != end; ++iter)
            {
                --count_;
            }

            begin = end;
            end   = end + count_;
            

            for(unsigned int ii = 0; ii < mean_.size(); ++ii)
            {
                mean_[ii] = 0;        
                for(Iter iter = begin; iter != end; ++iter)
                {
                    mean_[ii] += labels_(*iter, ii);
                }
                mean_[ii] /= count_;
                variance_[ii] = 0;
                for(Iter iter = begin; iter != end; ++iter)
                {
                    variance_[ii] += (labels_(*iter, ii) - mean_[ii])*(labels_(*iter, ii) - mean_[ii]);
                }
            }
            double res = std::accumulate(variance_.begin(), 
                                         variance_.end(),
                                         0.0,
                                         std::plus<double>());
            //std::cerr << res << "  ) = ";
            return res;
        }

        
        template<class Iter, class Resp_t>
        double init (Iter begin, Iter end, Resp_t resp)
        {
            reset();
            return this->increment(begin, end);
            
        }
        
        
        ArrayVector<double> const & response()
        {
            return mean_;
        }
        
        void reset()
        {
            mean_.init(0.0);
            variance_.init(0.0);
            count_ = 0; 
        }
    };
    
    
template <class DataSource>
class RegressionForestCounter2
{
public:
    typedef MultiArrayShape<2>::type Shp;
    DataSource const &      labels_;
    ArrayVector <double>    mean_;
    ArrayVector <double>    variance_;
    ArrayVector <double>    tmp_;
    size_t                  count_;

    template<class T>
    RegressionForestCounter2(DataSource const & labels, 
                            ProblemSpec<T> const & ext_)
    :
        labels_(labels),
        mean_(ext_.response_size_, 0.0),
        variance_(ext_.response_size_, 0.0),
        tmp_(ext_.response_size_),
        count_(0)
    {}
    
    template<class Iter>
    double increment (Iter begin, Iter end)
    {
        for(Iter iter = begin; iter != end; ++iter)
        {
            ++count_;
            for(int ii = 0; ii < mean_.size(); ++ii)
                tmp_[ii] = labels_(*iter, ii) - mean_[ii]; 
            double f  = 1.0 / count_,
                   f1 = 1.0 - f;
            for(int ii = 0; ii < mean_.size(); ++ii)
                mean_[ii] += f*tmp_[ii]; 
            for(int ii = 0; ii < mean_.size(); ++ii)
                variance_[ii] += f1*sq(tmp_[ii]);
        }
        double res = std::accumulate(variance_.begin(), 
                               variance_.end(),
                               0.0,
                               std::plus<double>())
                /((count_ == 1)? 1:(count_ -1));
        //std::cerr << res << "  ) = ";
        return res;
    }

    template<class Iter>      //This is BROKEN
    double decrement (Iter begin, Iter end)
    {
        for(Iter iter = begin; iter != end; ++iter)
        {
            double f  = 1.0 / count_,
                   f1 = 1.0 - f;
            for(int ii = 0; ii < mean_.size(); ++ii)
                mean_[ii] = (mean_[ii] - f*labels_(*iter,ii))/(1-f); 
            for(int ii = 0; ii < mean_.size(); ++ii)
                variance_[ii] -= f1*sq(labels_(*iter,ii) - mean_[ii]);
            --count_;
        }
        double res =  std::accumulate(variance_.begin(), 
                               variance_.end(),
                               0.0,
                               std::plus<double>())
                /((count_ == 1)? 1:(count_ -1));
        //std::cerr << "( " << res << " + ";
        return res;
    }
    /* west's alorithm for incremental variance
    // calculation
    template<class Iter>
    double increment (Iter begin, Iter end)
    {
        for(Iter iter = begin; iter != end; ++iter)
        {
            ++count_;
            for(int ii = 0; ii < mean_.size(); ++ii)
                tmp_[ii] = labels_(*iter, ii) - mean_[ii]; 
            double f  = 1.0 / count_,
                   f1 = 1.0 - f;
            for(int ii = 0; ii < mean_.size(); ++ii)
                mean_[ii] += f*tmp_[ii]; 
            for(int ii = 0; ii < mean_.size(); ++ii)
                variance_[ii] += f1*sq(tmp_[ii]);
        }
        return std::accumulate(variance_.begin(), 
                               variance_.end(),
                               0.0,
                               std::plus<double>())
                /(count_ -1);
    }

    template<class Iter>
    double decrement (Iter begin, Iter end)
    {
        for(Iter iter = begin; iter != end; ++iter)
        {
            --count_;
            for(int ii = 0; ii < mean_.size(); ++ii)
                tmp_[ii] = labels_(*iter, ii) - mean_[ii]; 
            double f  = 1.0 / count_,
                   f1 = 1.0 + f;
            for(int ii = 0; ii < mean_.size(); ++ii)
                mean_[ii] -= f*tmp_[ii]; 
            for(int ii = 0; ii < mean_.size(); ++ii)
                variance_[ii] -= f1*sq(tmp_[ii]);
        }
        return std::accumulate(variance_.begin(), 
                               variance_.end(),
                               0.0,
                               std::plus<double>())
                /(count_ -1);
    }*/

    template<class Iter, class Resp_t>
    double init (Iter begin, Iter end, Resp_t resp)
    {
        reset();
        return this->increment(begin, end, resp);
    }
    

    ArrayVector<double> const & response()
    {
        return mean_;
    }

    void reset()
    {
        mean_.init(0.0);
        variance_.init(0.0);
        count_ = 0; 
    }
};

template<class Tag, class Datatyp>
struct LossTraits;

struct LSQLoss
{};

template<class Datatype>
struct LossTraits<GiniCriterion, Datatype>
{
    typedef ImpurityLoss<Datatype, GiniCriterion> type;
};

template<class Datatype>
struct LossTraits<EntropyCriterion, Datatype>
{
    typedef ImpurityLoss<Datatype, EntropyCriterion> type;
};

template<class Datatype>
struct LossTraits<LSQLoss, Datatype>
{
    typedef RegressionForestCounter<Datatype> type;
};

/** Given a column, choose a split that minimizes some loss
 */
template<class LineSearchLossTag>
class BestGiniOfColumn
{
public:
    ArrayVector<double>     class_weights_;
    ArrayVector<double>     bestCurrentCounts[2];
    double                  min_gini_;
    std::ptrdiff_t               min_index_;
    double                  min_threshold_;
    ProblemSpec<>           ext_param_;

    BestGiniOfColumn()
    {}

    template<class T> 
    BestGiniOfColumn(ProblemSpec<T> const & ext)
    :
        class_weights_(ext.class_weights_),
        ext_param_(ext)
    {
        bestCurrentCounts[0].resize(ext.class_count_);
        bestCurrentCounts[1].resize(ext.class_count_);
    }
    template<class T> 
    void set_external_parameters(ProblemSpec<T> const & ext)
    {
        class_weights_ = ext.class_weights_; 
        ext_param_ = ext;
        bestCurrentCounts[0].resize(ext.class_count_);
        bestCurrentCounts[1].resize(ext.class_count_);
    }
    /** calculate the best gini split along a Feature Column
     * \param column  the feature vector - has to support the [] operator
     * \param g       ???
     * \param labels  the label vector 
     * \param begin 
     * \param end     (in and out)
     *                begin and end iterators to the indices of the
     *                samples in the current region. 
     *                the range begin - end is sorted by the column supplied
     *                during function execution.
     * \param region_response
     *                ???
     *                class histogram of the range. 
     *
     *  precondition: begin, end valid range, 
     *                class_counts positive integer valued array with the 
     *                class counts in the current range.
     *                labels.size() >= max(begin, end); 
     *  postcondition:
     *                begin, end sorted by column given. 
     *                min_gini_ contains the minimum gini found or 
     *                NumericTraits<double>::max if no split was found.
     *                min_index_ countains the splitting index in the range
     *                or invalid data if no split was found.
     *                BestCirremtcounts[0] and [1] contain the 
     *                class histogram of the left and right region of 
     *                the left and right regions. 
     */
    template<   class DataSourceF_t,
                class DataSource_t, 
                class I_Iter, 
                class Array>
    void operator()(DataSourceF_t   const & column,
                    DataSource_t    const & labels,
                    I_Iter                & begin, 
                    I_Iter                & end,
                    Array           const & region_response)
    {
        std::sort(begin, end, 
                  SortSamplesByDimensions<DataSourceF_t>(column, 0));
        typedef typename 
            LossTraits<LineSearchLossTag, DataSource_t>::type LineSearchLoss;
        LineSearchLoss left(labels, ext_param_); //initialize left and right region
        LineSearchLoss right(labels, ext_param_);

        

        min_gini_ = right.init(begin, end, region_response);  
        min_threshold_ = *begin;
        min_index_     = 0;  //the starting point where to split 
        DimensionNotEqual<DataSourceF_t> comp(column, 0); 
        
        I_Iter iter = begin;
        I_Iter next = std::adjacent_find(iter, end, comp);
        //std::cerr << std::distance(begin, end) << std::endl;
        while( next  != end)
        {
            double lr  =  right.decrement(iter, next + 1);
            double ll  =  left.increment(iter , next + 1);
            double loss = lr +ll;
            //std::cerr <<lr << " + "<< ll << " " << loss << " ";
#ifdef CLASSIFIER_TEST
            if(loss < min_gini_ && !closeAtTolerance(loss, min_gini_))
#else
            if(loss < min_gini_ )
#endif 
            {
                bestCurrentCounts[0] = left.response();
                bestCurrentCounts[1] = right.response();
#ifdef CLASSIFIER_TEST
                min_gini_       = loss < min_gini_? loss : min_gini_;
#else
                min_gini_       = loss; 
#endif
                min_index_      = next - begin +1 ;
                min_threshold_  = (double(column(*next,0)) + double(column(*(next +1), 0)))/2.0;
            }
            iter = next +1 ;
            next = std::adjacent_find(iter, end, comp);
        }
        //std::cerr << std::endl << " 000 " << std::endl;
        //int in;
        //std::cin >> in;
    }

    template<class DataSource_t, class Iter, class Array>
    double loss_of_region(DataSource_t const & labels,
                          Iter & begin, 
                          Iter & end, 
                          Array const & region_response) const
    {
        typedef typename 
            LossTraits<LineSearchLossTag, DataSource_t>::type LineSearchLoss;
        LineSearchLoss region_loss(labels, ext_param_);
        return 
            region_loss.init(begin, end, region_response);
    }

};

namespace detail
{
    template<class T>
    struct Correction
    {
        template<class Region, class LabelT>
        static void exec(Region & in, LabelT & labels)
        {}
    };
    
    template<>
    struct Correction<ClassificationTag>
    {
        template<class Region, class LabelT>
        static void exec(Region & region, LabelT & labels) 
        {
            if(std::accumulate(region.classCounts().begin(),
                               region.classCounts().end(), 0.0) != region.size())
            {
                RandomForestClassCounter<   LabelT, 
                                            ArrayVector<double> >
                    counter(labels, region.classCounts());
                std::for_each(  region.begin(), region.end(), counter);
                region.classCountsIsValid = true;
            }
        }
    };
}

/** Chooses mtry columns ad applys ColumnDecisionFunctor to each of the
 * columns. Then Chooses the column that is best
 */
template<class ColumnDecisionFunctor, class Tag = ClassificationTag>
class ThresholdSplit: public SplitBase<Tag>
{
  public:


    typedef SplitBase<Tag> SB;
    
    ArrayVector<Int32>          splitColumns;
    ColumnDecisionFunctor       bgfunc;

    double                      region_gini_;
    ArrayVector<double>         min_gini_;
    ArrayVector<std::ptrdiff_t>      min_indices_;
    ArrayVector<double>         min_thresholds_;

    int                         bestSplitIndex;

    double minGini() const
    {
        return min_gini_[bestSplitIndex];
    }
    int bestSplitColumn() const
    {
        return splitColumns[bestSplitIndex];
    }
    double bestSplitThreshold() const
    {
        return min_thresholds_[bestSplitIndex];
    }

    template<class T>
    void set_external_parameters(ProblemSpec<T> const & in)
    {
        SB::set_external_parameters(in);        
        bgfunc.set_external_parameters( SB::ext_param_);
        int featureCount_ = SB::ext_param_.column_count_;
        splitColumns.resize(featureCount_);
        for(int k=0; k<featureCount_; ++k)
            splitColumns[k] = k;
        min_gini_.resize(featureCount_);
        min_indices_.resize(featureCount_);
        min_thresholds_.resize(featureCount_);
    }


    template<class T, class C, class T2, class C2, class Region, class Random>
    int findBestSplit(MultiArrayView<2, T, C> features,
                      MultiArrayView<2, T2, C2>  labels,
                      Region & region,
                      ArrayVector<Region>& childRegions,
                      Random & randint)
    {

        typedef typename Region::IndexIterator IndexIterator;
        if(region.size() == 0)
        {
           std::cerr << "SplitFunctor::findBestSplit(): stackentry with 0 examples encountered\n"
                        "continuing learning process...."; 
        }
        // calculate things that haven't been calculated yet. 
        detail::Correction<Tag>::exec(region, labels);


        // Is the region pure already?
        region_gini_ = bgfunc.loss_of_region(labels,
                                             region.begin(), 
                                             region.end(),
                                             region.classCounts());
        if(region_gini_ <= SB::ext_param_.precision_)
            return  this->makeTerminalNode(features, labels, region, randint);

        // select columns  to be tried.
        for(int ii = 0; ii < SB::ext_param_.actual_mtry_; ++ii)
            std::swap(splitColumns[ii], 
                      splitColumns[ii+ randint(features.shape(1) - ii)]);

        // find the best gini index
        bestSplitIndex              = 0;
        double  current_min_gini    = region_gini_;
        int     num2try             = features.shape(1);
        for(int k=0; k<num2try; ++k)
        {
            //this functor does all the work
            bgfunc(columnVector(features, splitColumns[k]),
                   labels, 
                   region.begin(), region.end(), 
                   region.classCounts());
            min_gini_[k]            = bgfunc.min_gini_; 
            min_indices_[k]         = bgfunc.min_index_;
            min_thresholds_[k]      = bgfunc.min_threshold_;
#ifdef CLASSIFIER_TEST
            if(     bgfunc.min_gini_ < current_min_gini
               &&  !closeAtTolerance(bgfunc.min_gini_, current_min_gini))
#else
            if(bgfunc.min_gini_ < current_min_gini)
#endif
            {
                current_min_gini = bgfunc.min_gini_;
                childRegions[0].classCounts() = bgfunc.bestCurrentCounts[0];
                childRegions[1].classCounts() = bgfunc.bestCurrentCounts[1];
                childRegions[0].classCountsIsValid = true;
                childRegions[1].classCountsIsValid = true;

                bestSplitIndex   = k;
                num2try = SB::ext_param_.actual_mtry_;
            }
        }
        //std::cerr << current_min_gini << "curr " << region_gini_ << std::endl;
        // did not find any suitable split
        if(closeAtTolerance(current_min_gini, region_gini_))
            return  this->makeTerminalNode(features, labels, region, randint);
        
        //create a Node for output
        Node<i_ThresholdNode>   node(SB::t_data, SB::p_data);
        SB::node_ = node;
        node.threshold()    = min_thresholds_[bestSplitIndex];
        node.column()       = splitColumns[bestSplitIndex];
        
        // partition the range according to the best dimension 
        SortSamplesByDimensions<MultiArrayView<2, T, C> > 
            sorter(features, node.column(), node.threshold());
        IndexIterator bestSplit =
            std::partition(region.begin(), region.end(), sorter);
        // Save the ranges of the child stack entries.
        childRegions[0].setRange(   region.begin()  , bestSplit       );
        childRegions[0].rule = region.rule;
        childRegions[0].rule.push_back(std::make_pair(1, 1.0));
        childRegions[1].setRange(   bestSplit       , region.end()    );
        childRegions[1].rule = region.rule;
        childRegions[1].rule.push_back(std::make_pair(1, 1.0));

        return i_ThresholdNode;
    }
};

typedef  ThresholdSplit<BestGiniOfColumn<GiniCriterion> >                      GiniSplit;
typedef  ThresholdSplit<BestGiniOfColumn<EntropyCriterion> >                 EntropySplit;
typedef  ThresholdSplit<BestGiniOfColumn<LSQLoss>, RegressionTag>              RegressionSplit;

namespace rf
{

/** This namespace contains additional Splitfunctors.
 *
 * The Split functor classes are designed in a modular fashion because new split functors may 
 * share a lot of code with existing ones. 
 * 
 * ThresholdSplit implements the functionality needed for any split functor, that makes its 
 * decision via one dimensional axis-parallel cuts. The Template parameter defines how the split
 * along one dimension is chosen. 
 *
 * The BestGiniOfColumn class chooses a split that minimizes one of the Loss functions supplied
 * (GiniCriterion for classification and LSQLoss for regression). Median chooses the Split in a 
 * kD tree fashion. 
 *
 *
 * Currently defined typedefs: 
 * \code
 * typedef  ThresholdSplit<BestGiniOfColumn<GiniCriterion> >                 GiniSplit;
 * typedef  ThresholdSplit<BestGiniOfColumn<LSQLoss>, RegressionTag>         RegressionSplit;
 * typedef  ThresholdSplit<Median> MedianSplit;
 * \endcode
 */
namespace split
{

/** This Functor chooses the median value of a column
 */
class Median
{
public:

    typedef GiniCriterion   LineSearchLossTag;
    ArrayVector<double>     class_weights_;
    ArrayVector<double>     bestCurrentCounts[2];
    double                  min_gini_;
    std::ptrdiff_t          min_index_;
    double                  min_threshold_;
    ProblemSpec<>           ext_param_;

    Median()
    {}

    template<class T> 
    Median(ProblemSpec<T> const & ext)
    :
        class_weights_(ext.class_weights_),
        ext_param_(ext)
    {
        bestCurrentCounts[0].resize(ext.class_count_);
        bestCurrentCounts[1].resize(ext.class_count_);
    }
  
    template<class T> 
    void set_external_parameters(ProblemSpec<T> const & ext)
    {
        class_weights_ = ext.class_weights_; 
        ext_param_ = ext;
        bestCurrentCounts[0].resize(ext.class_count_);
        bestCurrentCounts[1].resize(ext.class_count_);
    }
     
    template<   class DataSourceF_t,
                class DataSource_t, 
                class I_Iter, 
                class Array>
    void operator()(DataSourceF_t   const & column,
                    DataSource_t    const & labels,
                    I_Iter                & begin, 
                    I_Iter                & end,
                    Array           const & region_response)
    {
        std::sort(begin, end, 
                  SortSamplesByDimensions<DataSourceF_t>(column, 0));
        typedef typename 
            LossTraits<LineSearchLossTag, DataSource_t>::type LineSearchLoss;
        LineSearchLoss left(labels, ext_param_);
        LineSearchLoss right(labels, ext_param_);
        right.init(begin, end, region_response);

        min_gini_ = NumericTraits<double>::max();
        min_index_ = floor(double(end - begin)/2.0); 
        min_threshold_ =  column[*(begin + min_index_)];
        SortSamplesByDimensions<DataSourceF_t> 
            sorter(column, 0, min_threshold_);
        I_Iter part = std::partition(begin, end, sorter);
        DimensionNotEqual<DataSourceF_t> comp(column, 0); 
        if(part == begin)
        {
            part= std::adjacent_find(part, end, comp)+1;
            
        }
        if(part >= end)
        {
            return; 
        }
        else
        {
            min_threshold_ = column[*part];
        }
        min_gini_ = right.decrement(begin, part) 
              +     left.increment(begin , part);

        bestCurrentCounts[0] = left.response();
        bestCurrentCounts[1] = right.response();
        
        min_index_      = part - begin;
    }

    template<class DataSource_t, class Iter, class Array>
    double loss_of_region(DataSource_t const & labels,
                          Iter & begin, 
                          Iter & end, 
                          Array const & region_response) const
    {
        typedef typename 
            LossTraits<LineSearchLossTag, DataSource_t>::type LineSearchLoss;
        LineSearchLoss region_loss(labels, ext_param_);
        return 
            region_loss.init(begin, end, region_response);
    }

};

typedef  ThresholdSplit<Median> MedianSplit;


/** This Functor chooses a random value of a column
 */
class RandomSplitOfColumn
{
public:

    typedef GiniCriterion   LineSearchLossTag;
    ArrayVector<double>     class_weights_;
    ArrayVector<double>     bestCurrentCounts[2];
    double                  min_gini_;
    std::ptrdiff_t          min_index_;
    double                  min_threshold_;
    ProblemSpec<>           ext_param_;
    typedef RandomMT19937	Random_t;
    Random_t				random;

    RandomSplitOfColumn()
    {}

    template<class T> 
    RandomSplitOfColumn(ProblemSpec<T> const & ext)
    :
        class_weights_(ext.class_weights_),
        ext_param_(ext),
        random(RandomSeed)
    {
        bestCurrentCounts[0].resize(ext.class_count_);
        bestCurrentCounts[1].resize(ext.class_count_);
    }
    
    template<class T> 
    RandomSplitOfColumn(ProblemSpec<T> const & ext, Random_t & random_)
    :
        class_weights_(ext.class_weights_),
        ext_param_(ext),
        random(random_)
    {
        bestCurrentCounts[0].resize(ext.class_count_);
        bestCurrentCounts[1].resize(ext.class_count_);
    }
  
    template<class T> 
    void set_external_parameters(ProblemSpec<T> const & ext)
    {
        class_weights_ = ext.class_weights_; 
        ext_param_ = ext;
        bestCurrentCounts[0].resize(ext.class_count_);
        bestCurrentCounts[1].resize(ext.class_count_);
    }
     
    template<   class DataSourceF_t,
                class DataSource_t, 
                class I_Iter, 
                class Array>
    void operator()(DataSourceF_t   const & column,
                    DataSource_t    const & labels,
                    I_Iter                & begin, 
                    I_Iter                & end,
                    Array           const & region_response)
    {
        std::sort(begin, end, 
                  SortSamplesByDimensions<DataSourceF_t>(column, 0));
        typedef typename 
            LossTraits<LineSearchLossTag, DataSource_t>::type LineSearchLoss;
        LineSearchLoss left(labels, ext_param_);
        LineSearchLoss right(labels, ext_param_);
        right.init(begin, end, region_response);

        
        min_gini_ = NumericTraits<double>::max();
        int tmp_pt = random.uniformInt(std::distance(begin, end));
        min_index_ = tmp_pt;
        min_threshold_ =  column[*(begin + min_index_)];
        SortSamplesByDimensions<DataSourceF_t> 
            sorter(column, 0, min_threshold_);
        I_Iter part = std::partition(begin, end, sorter);
        DimensionNotEqual<DataSourceF_t> comp(column, 0); 
        if(part == begin)
        {
            part= std::adjacent_find(part, end, comp)+1;
            
        }
        if(part >= end)
        {
            return; 
        }
        else
        {
            min_threshold_ = column[*part];
        }
        min_gini_ = right.decrement(begin, part) 
              +     left.increment(begin , part);

        bestCurrentCounts[0] = left.response();
        bestCurrentCounts[1] = right.response();
        
        min_index_      = part - begin;
    }

    template<class DataSource_t, class Iter, class Array>
    double loss_of_region(DataSource_t const & labels,
                          Iter & begin, 
                          Iter & end, 
                          Array const & region_response) const
    {
        typedef typename 
            LossTraits<LineSearchLossTag, DataSource_t>::type LineSearchLoss;
        LineSearchLoss region_loss(labels, ext_param_);
        return 
            region_loss.init(begin, end, region_response);
    }

};

typedef  ThresholdSplit<RandomSplitOfColumn> RandomSplit;
}
}


} //namespace vigra
#endif // VIGRA_RANDOM_FOREST_SPLIT_HXX<|MERGE_RESOLUTION|>--- conflicted
+++ resolved
@@ -153,15 +153,10 @@
                       ArrayVector<Region> childs,
                       Random randint)
     {
-<<<<<<< HEAD
+#ifndef __clang__	
         // FIXME: This compile-time checking trick does not work for clang.
-        // CompileTimeError SplitFunctor__findBestSplit_member_was_not_defined;
-=======
-#ifndef __clang__	
-	// This compile-time checking trick does not work for clang.
-	CompileTimeError SplitFunctor__findBestSplit_member_was_not_defined;
+        CompileTimeError SplitFunctor__findBestSplit_member_was_not_defined;
 #endif
->>>>>>> d9ce9b40
         return 0;
     }
 
