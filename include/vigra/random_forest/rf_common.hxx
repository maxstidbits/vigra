/************************************************************************/
/*                                                                      */
/*        Copyright 2008-2009 by  Ullrich Koethe and Rahul Nair         */
/*                                                                      */
/*    This file is part of the VIGRA computer vision library.           */
/*    The VIGRA Website is                                              */
/*        http://kogs-www.informatik.uni-hamburg.de/~koethe/vigra/      */
/*    Please direct questions, bug reports, and contributions to        */
/*        ullrich.koethe@iwr.uni-heidelberg.de    or                    */
/*        vigra@informatik.uni-hamburg.de                               */
/*                                                                      */
/*    Permission is hereby granted, free of charge, to any person       */
/*    obtaining a copy of this software and associated documentation    */
/*    files (the "Software"), to deal in the Software without           */
/*    restriction, including without limitation the rights to use,      */
/*    copy, modify, merge, publish, distribute, sublicense, and/or      */
/*    sell copies of the Software, and to permit persons to whom the    */
/*    Software is furnished to do so, subject to the following          */
/*    conditions:                                                       */
/*                                                                      */
/*    The above copyright notice and this permission notice shall be    */
/*    included in all copies or substantial portions of the             */
/*    Software.                                                         */
/*                                                                      */
/*    THE SOFTWARE IS PROVIDED "AS IS", WITHOUT WARRANTY OF ANY KIND    */
/*    EXPRESS OR IMPLIED, INCLUDING BUT NOT LIMITED TO THE WARRANTIES   */
/*    OF MERCHANTABILITY, FITNESS FOR A PARTICULAR PURPOSE AND          */
/*    NONINFRINGEMENT. IN NO EVENT SHALL THE AUTHORS OR COPYRIGHT       */
/*    HOLDERS BE LIABLE FOR ANY CLAIM, DAMAGES OR OTHER LIABILITY,      */
/*    WHETHER IN AN ACTION OF CONTRACT, TORT OR OTHERWISE, ARISING      */
/*    FROM, OUT OF OR IN CONNECTION WITH THE SOFTWARE OR THE USE OR     */
/*    OTHER DEALINGS IN THE SOFTWARE.                                   */
/*                                                                      */
/************************************************************************/


#ifndef VIGRA_RF_COMMON_HXX
#define VIGRA_RF_COMMON_HXX

namespace vigra
{

// FORWARD DECLARATIONS
// TODO : DECIDE WHETHER THIS IS A GOOD IDEA
struct                  ClassificationTag{};
struct                  RegressionTag{};

class BestGiniOfColumn;
template<class T>
class ThresholdSplit;

typedef  ThresholdSplit<BestGiniOfColumn> GiniSplit;
namespace rf
{
    class                   StopVisiting;
}
class                   OOB_Visitor;
class                   RandomForestOptions;

template<class T= double>
class                   ProblemSpec;

template<class LabelT = double, class Tag = ClassificationTag>
    class               RandomForest;
class                   EarlyStoppStd;
namespace detail
{
    class               RF_DEFAULT;
    class               DecisionTree;
}
detail::RF_DEFAULT&     rf_default();
template <class T>
    class               DT_StackEntry;

/**\brief Traits Class for the Random Forest
 *
 * refer to the typedefs in this class when using the default
 * objects as the names may change in future.
 */
class RF_Traits
{
    public:
    typedef RandomForestOptions     Options_t;
    typedef detail::DecisionTree    DecisionTree_t;
    typedef ClassificationTag       Preprocessor_t;
    typedef GiniSplit               Default_Split_t;
    typedef EarlyStoppStd           Default_Stop_t;
    typedef rf::StopVisiting
                                    Default_Visitor_t;
    typedef rf::StopVisiting            StopVisiting_t;

};


/**\brief Standard early stopping criterion
 *
 * Stop if region.size() < min_split_node_size_;
 */
class EarlyStoppStd
{
    public:
    int min_split_node_size_;

    template<class Opt>
    EarlyStoppStd(Opt opt)
    :   min_split_node_size_(opt.min_split_node_size_)
    {}

    template<class T>
    void set_external_parameters(ProblemSpec<T> &prob)
    {}

    template<class Region>
    bool operator()(Region& region)
    {
        return region.size() < min_split_node_size_;
    }

    template<class WeightIter, class T>
    bool after_prediction(WeightIter iter, ProblemSpec<T> ext_param, int k, int tree_count)
    {
        return false; 
    }
};




namespace detail
{

/**\brief singleton default tag class -
 *
 *  use the rf_default() factory function to use the tag.
 *  \sa RandomForest<>::learn();
 */
class RF_DEFAULT
{
    private:
        RF_DEFAULT()
        {}
    public:
        friend RF_DEFAULT& ::vigra::rf_default();

        /** ok workaround for automatic choice of the decisiontree
         * stackentry.
         */
        typedef DT_StackEntry<ArrayVectorView<Int32>::iterator>
                    StackEntry_t;
};

/**\brief chooses between default type and type supplied
 * 
 * This is an internal class and you shouldn't really care about it.
 * Just pass on used in RandomForest.learn()
 * Usage:
 *\code
 *      // example: use container type supplied by user or ArrayVector if 
 *      //          rf_default() was specified as argument;
 *      template<class Container_t>
 *      void do_some_foo(Container_t in)
 *      {
 *          typedef ArrayVector<int>    Default_Container_t;
 *          Default_Container_t         default_value;
 *          Value_Chooser<Container_t,  Default_Container_t> 
 *                      choose(in, default_value);
 *
 *          // if the user didn't care and the in was of type 
 *          // RF_DEFAULT then default_value is used.
 *          do_some_more_foo(choose.value());
 *      }
 *      Value_Chooser choose_val<Type, Default_Type>
 *\endcode
 */
template<class T, class C>
class Value_Chooser
{
public:
    typedef T type;
    static T & choose(T & t, C & c)
    {
        return t; 
    }
};

template<class C>
class Value_Chooser<detail::RF_DEFAULT, C>
{
public:
    typedef C type;
    
    static C & choose(detail::RF_DEFAULT & t, C & c)
    {
        return c; 
    }
};




} //namespace detail


/**\brief factory function to return a RF_DEFAULT tag
 * \sa RandomForest<>::learn()
 */
detail::RF_DEFAULT& rf_default()
{
    static detail::RF_DEFAULT result;
    return result;
};

/** tags used with the RandomForestOptions class
 * \sa RF_Traits::Option_t
 */
enum RF_OptionTag   { RF_EQUAL,
                      RF_PROPORTIONAL,
                      RF_EXTERNAL,
                      RF_NONE,
                      RF_FUNCTION,
                      RF_LOG,
                      RF_SQRT,
                      RF_CONST,
                      RF_ALL};


/**\brief Options object for the random forest
 *
 * usage:
 * RandomForestOptions a =  RandomForestOptions()
 *                              .param1(value1)
 *                              .param2(value2)
 *                              ...
 *
 * This class only contains options/parameters that are not problem
 * dependent. The ProblemSpec class contains methods to set class weights
 * if necessary.
 *
 * Note that the return value of all methods is *this which makes
 * concatenating of options as above possible.
 */
class RandomForestOptions
{
  public:
    /**\name sampling options*/
    /*\{*/
    // look at the member access functions for documentation
    bool prepare_online_learning_;
    double  training_set_proportion_;
    int     training_set_size_;
    int (*training_set_func_)(int);
    RF_OptionTag
        training_set_calc_switch_;

    bool    sample_with_replacement_;
    RF_OptionTag
            stratification_method_;


    /**\name general random forest options
     *
     * these usually will be used by most split functors and
     * stopping predicates
     */
    /*\{*/
    RF_OptionTag    mtry_switch_;
    int     mtry_;
    int (*mtry_func_)(int) ;


    int tree_count_;
    int min_split_node_size_;
    /*\}*/

    size_t serialized_size() const
    {
        return 11;
    }
    

    bool operator==(RandomForestOptions & rhs) const
    {
        bool result = true;
        #define COMPARE(field) result = result && (this->field == rhs.field); 
        COMPARE(training_set_proportion_);
        COMPARE(training_set_size_);
        COMPARE(training_set_calc_switch_);
        COMPARE(sample_with_replacement_);
        COMPARE(stratification_method_);
        COMPARE(mtry_switch_);
        COMPARE(mtry_);
        COMPARE(tree_count_);
        COMPARE(min_split_node_size_);
        #undef COMPARE

        return result;
    }
    bool operator!=(RandomForestOptions & rhs_) const
    {
        return !(*this == rhs_);
    }
    template<class Iter>
    void unserialize(Iter const & begin, Iter const & end)
    {
        Iter iter = begin;
        vigra_precondition(end - begin == 11, 
                           "RandomForestOptions::unserialize():"
                           "wrong number of parameters");
        #define PULL(item_, type_) item_ = type_(*iter); ++iter;
        PULL(training_set_proportion_, double);
        PULL(training_set_size_, int);
        ++iter; //PULL(training_set_func_, double);
        PULL(training_set_calc_switch_, (RF_OptionTag)int);
        PULL(sample_with_replacement_, 0 != );
        PULL(stratification_method_, (RF_OptionTag)int);
        PULL(mtry_switch_, (RF_OptionTag)int);
        PULL(mtry_, int);
        ++iter; //PULL(mtry_func_, double);
        PULL(tree_count_, int);
        PULL(min_split_node_size_, int);
<<<<<<< HEAD
=======
        PULL(predict_weighted_, 0 !=);
>>>>>>> a1aa501a
        #undef PULL
    }
    template<class Iter>
    void serialize(Iter const &  begin, Iter const & end) const
    {
        Iter iter = begin;
        vigra_precondition(end - begin == 11, 
                           "RandomForestOptions::serialize():"
                           "wrong number of parameters");
        #define PUSH(item_) *iter = double(item_); ++iter;
        PUSH(training_set_proportion_);
        PUSH(training_set_size_);
        if(training_set_func_ != 0)
        {
            PUSH(1);
        }
        else
        {
            PUSH(0);
        }
        PUSH(training_set_calc_switch_);
        PUSH(sample_with_replacement_);
        PUSH(stratification_method_);
        PUSH(mtry_switch_);
        PUSH(mtry_);
        if(mtry_func_ != 0)
        {
            PUSH(1);
        }
        else
        {
            PUSH(0);
        }
        PUSH(tree_count_);
        PUSH(min_split_node_size_);
        #undef PUSH
    }


    /**\brief create a RandomForestOptions object with default initialisation.
     *
     * look at the other member functions for more information on default
     * values
     */
    RandomForestOptions()
    :
        training_set_proportion_(1.0),
        training_set_size_(0),
        training_set_func_(0),
        training_set_calc_switch_(RF_PROPORTIONAL),
        sample_with_replacement_(true),
        stratification_method_(RF_NONE),
        mtry_switch_(RF_SQRT),
        mtry_(0),
        mtry_func_(0),
        tree_count_(256),
        min_split_node_size_(1),
        prepare_online_learning_(false)
    {}

    /**\brief specify stratification strategy
     *
     * default: RF_NONE
     * possible values: RF_EQUAL, RF_PROPORTIONAL,
     *                  RF_EXTERNAL, RF_NONE
     * RF_EQUAL:        get equal amount of samples per class.
     * RF_PROPORTIONAL: sample proportional to fraction of class samples
     *                  in population
     * RF_EXTERNAL:     strata_weights_ field of the ProblemSpec_t object
     *                  has been set externally. (defunct)
     */
    RandomForestOptions & use_stratification(RF_OptionTag in)
    {
        vigra_precondition(in == RF_EQUAL ||
                           in == RF_PROPORTIONAL ||
                           in == RF_EXTERNAL ||
                           in == RF_NONE,
                           "RandomForestOptions::use_stratification()"
                           "input must be RF_EQUAL, RF_PROPORTIONAL,"
                           "RF_EXTERNAL or RF_NONE");
        stratification_method_ = in;
        return *this;
    }

    RandomForestOptions & prepare_online_learning(bool in)
    {
        prepare_online_learning_=in;
        return *this;
    }

    /**\brief sample from training population with or without replacement?
     *
     * <br> Default: true
     */
    RandomForestOptions & sample_with_replacement(bool in)
    {
        sample_with_replacement_ = in;
        return *this;
    }

    /**\brief  specify the fraction of the total number of samples 
     * used per tree for learning. 
     *
     * This value should be in [0.0 1.0] if sampling without
     * replacement has been specified.
     *
     * <br> default : 1.0
     */
    RandomForestOptions & samples_per_tree(double in)
    {
        training_set_proportion_ = in;
        training_set_calc_switch_ = RF_PROPORTIONAL;
        return *this;
    }

    /**\brief directly specify the number of samples per tree
     */
    RandomForestOptions & samples_per_tree(int in)
    {
        training_set_size_ = in;
        training_set_calc_switch_ = RF_CONST;
        return *this;
    }

    /**\brief use external function to calculate the number of samples each
     *        tree should be learnt with.
     *
     * \param in function pointer that takes the number of rows in the
     *           learning data and outputs the number samples per tree.
     */
    RandomForestOptions & samples_per_tree(int (*in)(int))
    {
        training_set_func_ = in;
        training_set_calc_switch_ = RF_FUNCTION;
        return *this;
    }

    /**\brief use built in mapping to calculate mtry
     *
     * Use one of the built in mappings to calculate mtry from the number
     * of columns in the input feature data.
     * \param in possible values: RF_LOG, RF_SQRT or RF_ALL
     *           <br> default: RF_SQRT.
     */
    RandomForestOptions & features_per_node(RF_OptionTag in)
    {
        vigra_precondition(in == RF_LOG ||
                           in == RF_SQRT||
                           in == RF_ALL,
                           "RandomForestOptions()::features_per_node():"
                           "input must be of type RF_LOG or RF_SQRT");
        mtry_switch_ = in;
        return *this;
    }

    /**\brief Set mtry to a constant value
     *
     * mtry is the number of columns/variates/variables randomly choosen
     * to select the best split from.
     *
     */
    RandomForestOptions & features_per_node(int in)
    {
        mtry_ = in;
        mtry_switch_ = RF_CONST;
        return *this;
    }

    /**\brief use a external function to calculate mtry
     *
     * \param in function pointer that takes int (number of columns
     *           of the and outputs int (mtry)
     */
    RandomForestOptions & features_per_node(int(*in)(int))
    {
        mtry_func_ = in;
        mtry_switch_ = RF_FUNCTION;
        return *this;
    }

    /** How many trees to create?
     *
     * <br> Default: 255.
     */
    RandomForestOptions & tree_count(int in)
    {
        tree_count_ = in;
        return *this;
    }

    /**\brief Number of examples required for a node to be split.
     *
     *  When the number of examples in a node is below this number,
     *  the node is not split even if class separation is not yet perfect.
     *  Instead, the node returns the proportion of each class
     *  (among the remaining examples) during the prediction phase.
     *  <br> Default: 1 (complete growing)
     */
    RandomForestOptions & min_split_node_size(int in)
    {
        min_split_node_size_ = in;
        return *this;
    }
};


/** \brief problem types 
 */
enum Problem_t{REGRESSION, CLASSIFICATION, CHECKLATER};


/** \brief problem specification class for the random forest.
 *
 * This class contains all the problem specific parameters the random
 * forest needs for learning. Specification of an instance of this class
 * is optional as all necessary fields will be computed prior to learning
 * if not specified.
 *
 * if needed usage is similar to that of RandomForestOptions
 */

template<class LabelType>
class ProblemSpec
{


public:

    /** \brief  problem class
     */

    typedef LabelType       Label_t;
    ArrayVector<Label_t>    classes;

    int                     column_count_;
    int                     class_count_;
    int                     row_count_;

    int                     actual_mtry_;
    int                     actual_msample_;

    Problem_t               problem_type_;
    
    int used_;
    ArrayVector<double>     class_weights_;
    int                     is_weighted;


    template<class T> 
    void to_classlabel(int index, T & out) const
    {
        out = T(classes[index]);
    }

    #define EQUALS(field) field(rhs.field)
    template<class T>
    ProblemSpec(ProblemSpec<T> const & rhs)
    : 
        EQUALS(column_count_),
        EQUALS(class_count_),
        EQUALS(row_count_),
        EQUALS(actual_mtry_),
        EQUALS(actual_msample_),
        EQUALS(problem_type_),
        EQUALS(used_),
        EQUALS(class_weights_),
        EQUALS(is_weighted)
    {
        std::back_insert_iterator<ArrayVector<Label_t> >
                        iter(classes);
        std::copy(classes.begin(), classes.end(), iter); 
    }
    #undef EQUALS

    // for some reason the function below does not match
    // the default copy constructor
    #define EQUALS(field) (this->field = rhs.field);
    template<class T>
    ProblemSpec & operator=(ProblemSpec const & rhs)
    {
        EQUALS(column_count_);
        EQUALS(class_count_);
        EQUALS(row_count_);
        EQUALS(actual_mtry_);
        EQUALS(actual_msample_);
        EQUALS(problem_type_);
        EQUALS(used_);
        EQUALS(class_weights_);
        EQUALS(is_weighted);
        std::back_insert_iterator<ArrayVector<Label_t> >
                        iter(classes);
        std::copy(classes.begin(), classes.end(), iter); 
        return *this;
    }

    template<class T>
    ProblemSpec<Label_t> & operator=(ProblemSpec<T> const & rhs)
    {
        EQUALS(column_count_);
        EQUALS(class_count_);
        EQUALS(row_count_);
        EQUALS(actual_mtry_);
        EQUALS(actual_msample_);
        EQUALS(problem_type_);
        EQUALS(used_);
        EQUALS(class_weights_);
        EQUALS(is_weighted);
        std::back_insert_iterator<ArrayVector<Label_t> >
                        iter(classes);
        std::copy(classes.begin(), classes.end(), iter); 
        return *this;
    }
    #undef EQUALS

    template<class T>
    bool operator==(ProblemSpec<T> const & rhs)
    {
        bool result = true;
        #define COMPARE(field) result = result && (this->field == rhs.field);
        COMPARE(column_count_);
        COMPARE(class_count_);
        COMPARE(row_count_);
        COMPARE(actual_mtry_);
        COMPARE(actual_msample_);
        COMPARE(problem_type_);
        COMPARE(is_weighted);
        COMPARE(used_);
        COMPARE(class_weights_);
        COMPARE(classes);
        #undef COMPARE
        return result;
    }

    bool operator!=(ProblemSpec & rhs)
    {
        return !(*this == rhs);
    }


    size_t serialized_size() const
    {
        return 8 + class_count_ *int(is_weighted+1);
    }


    template<class Iter>
    void unserialize(Iter const & begin, Iter const & end)
    {
        Iter iter = begin;
        vigra_precondition(end - begin >= 8, 
                           "ProblemSpec::unserialize():"
                           "wrong number of parameters");
        #define PULL(item_, type_) item_ = type_(*iter); ++iter;
        PULL(column_count_,int);
        PULL(class_count_, int);

        vigra_precondition(end - begin >= 8 + class_count_, 
                           "ProblemSpec::unserialize(): 1");
        PULL(row_count_, int);
        PULL(actual_mtry_,int);
        PULL(actual_msample_, int);
        PULL(problem_type_, Problem_t);
        PULL(is_weighted, int);
        PULL(used_, int);
        if(is_weighted)
        {
            vigra_precondition(end - begin == 8 + 2*class_count_, 
                               "ProblemSpec::unserialize(): 2");
            class_weights_.insert(class_weights_.end(),
                                  iter, 
                                  iter + class_count_);
            iter += class_count_; 
        }
        classes.insert(classes.end(), iter, end);
        #undef PULL
    }


    template<class Iter>
    void serialize(Iter const & begin, Iter const & end) const
    {
        Iter iter = begin;
        vigra_precondition(end - begin == serialized_size(), 
                           "RandomForestOptions::serialize():"
                           "wrong number of parameters");
        #define PUSH(item_) *iter = double(item_); ++iter;
        PUSH(column_count_);
        PUSH(class_count_)
        PUSH(row_count_);
        PUSH(actual_mtry_);
        PUSH(actual_msample_);
        PUSH(problem_type_);
        PUSH(is_weighted);
        PUSH(used_)
        if(is_weighted)
        {
            std::copy(class_weights_.begin(),
                      class_weights_.end(),
                      iter);
            iter += class_count_; 
        }
        std::copy(classes.begin(),
                  classes.end(),
                  iter);
        #undef PUSH
    }

    void make_from_map(std::map<std::string, ArrayVector<double> > & in)
    {
        typedef MultiArrayShape<2>::type Shp; 
        #define PULL(item_, type_) item_ = type_(in[#item_][0]); 
        PULL(column_count_,int);
        PULL(class_count_, int);
        PULL(row_count_, int);
        PULL(actual_mtry_,int);
        PULL(actual_msample_, int);
        PULL(problem_type_, (Problem_t)int);
        PULL(is_weighted, int);
        PULL(used_, int);
        class_weights_ = in["class_weights_"];
        #undef PUSH
    }
    void make_map(std::map<std::string, ArrayVector<double> > & in) const
    {
        typedef MultiArrayShape<2>::type Shp; 
        #define PUSH(item_) in[#item_] = ArrayVector<double>(1, double(item_)); 
        PUSH(column_count_);
        PUSH(class_count_)
        PUSH(row_count_);
        PUSH(actual_mtry_);
        PUSH(actual_msample_);
        PUSH(problem_type_);
        PUSH(is_weighted);
        PUSH(used_);
        in["class_weights_"] = class_weights_;
        #undef PUSH
    }
    
    /**\brief set default values (-> values not set)
     */
    ProblemSpec()
    :   column_count_(0),
        class_count_(0),
        row_count_(0),
        actual_mtry_(0),
        actual_msample_(0),
        problem_type_(CHECKLATER),
        used_(false),
        is_weighted(false)
    {}


    ProblemSpec & column_count(int in)
    {
        column_count_ = in;
        return *this;
    }

    /**\brief supply with class labels -
     * 
     * the preprocessor will not calculate the labels needed in this case.
     */
    template<class C_Iter>
    ProblemSpec & classes_(C_Iter begin, C_Iter end)
    {
        int size = end-begin;
        for(int k=0; k<size; ++k, ++begin)
            classes.push_back(detail::RequiresExplicitCast<LabelType>::cast(*begin));
        class_count_ = size;
        return *this;
    }

    /** \brief supply with class weights  -
     *
     * this is the only case where you would really have to 
     * create a ProblemSpec object.
     */
    template<class W_Iter>
    ProblemSpec & class_weights(W_Iter begin, W_Iter end)
    {
        class_weights_.insert(class_weights_.end(), begin, end);
        is_weighted = true;
        return *this;
    }



    void clear()
    {
        used_ = false; 
        classes.clear();
        class_weights_.clear();
        column_count_ = 0 ;
        class_count_ = 0;
        actual_mtry_ = 0;
        actual_msample_ = 0;
        problem_type_ = CHECKLATER;
        is_weighted = false;

    }

    bool used() const
    {
        return used_ != 0;
    }
};



} // namespace vigra

#endif //VIGRA_RF_COMMON_HXX<|MERGE_RESOLUTION|>--- conflicted
+++ resolved
@@ -318,10 +318,7 @@
         ++iter; //PULL(mtry_func_, double);
         PULL(tree_count_, int);
         PULL(min_split_node_size_, int);
-<<<<<<< HEAD
-=======
-        PULL(predict_weighted_, 0 !=);
->>>>>>> a1aa501a
+        PULL(predict_weighted_, bool);
         #undef PULL
     }
     template<class Iter>
