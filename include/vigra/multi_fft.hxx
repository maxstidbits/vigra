--- conflicted
+++ resolved
@@ -2095,242 +2095,11 @@
     template <class C1, class C2, class C3>
     void execute(MultiArrayView<N, Real, C1> in,
                  MultiArrayView<N, Real, C2> kernel,
-<<<<<<< HEAD
-                 MultiArrayView<N, Real, C3> out);
-    
-    /** \brief Execute a plan to convolve a real array with a complex kernel.
-     
-     The array shapes must be the same as in the corresponding init function
-     or constructor. However, execute() can be called several times on
-     the same plan, even with different arrays, as long as they have the appropriate
-     shapes.
-     */
-    template <class C1, class C2, class C3>
-    void execute(MultiArrayView<N, Real, C1> in,
-                 MultiArrayView<N, FFTWComplex<Real>, C2> kernel,
-                 MultiArrayView<N, Real, C3> out);
-    
-    /** \brief Execute a plan to convolve a complex array with a complex kernel.
-     
-     The array shapes must be the same as in the corresponding init function
-     or constructor. However, execute() can be called several times on
-     the same plan, even with different arrays, as long as they have the appropriate
-     shapes.
-     */
-    template <class C1, class C2, class C3>
-    void execute(MultiArrayView<N, FFTWComplex<Real>, C1> in,
-                 MultiArrayView<N, FFTWComplex<Real>, C2> kernel,
-                 MultiArrayView<N, FFTWComplex<Real>, C3> out);
+                 MultiArrayView<N, Real, C3> out)
+    {
+        BaseType::executeImpl(in, kernel, out, true);
+    }
 };
-
-template <unsigned int N, class Real>
-void
-FFTWCorrelatePlan<N, Real>::init(Shape in, Shape kernel,
-                                unsigned int planner_flags)
-{
-    Shape paddedShape = fftwBestPaddedShapeR2C(in + kernel - Shape(1)),
-    complexShape = fftwCorrespondingShapeR2C(paddedShape);
-    
-    CArray newFourierArray(complexShape), newFourierKernel(complexShape);
-    
-    Shape realStrides = 2*newFourierArray.stride();
-    realStrides[0] = 1;
-    RArray newRealArray(paddedShape, realStrides, (Real*)newFourierArray.data());
-    RArray newRealKernel(paddedShape, realStrides, (Real*)newFourierKernel.data());
-    
-    FFTWPlan<N, Real> fplan(newRealArray, newFourierArray, planner_flags);
-    FFTWPlan<N, Real> bplan(newFourierArray, newRealArray, planner_flags);
-    
-    forward_plan = fplan;
-    backward_plan = bplan;
-    realArray = newRealArray;
-    realKernel = newRealKernel;
-    fourierArray.swap(newFourierArray);
-    fourierKernel.swap(newFourierKernel);
-    useFourierKernel = false;
-}
-
-template <unsigned int N, class Real>
-void
-FFTWCorrelatePlan<N, Real>::initFourierKernel(Shape in, Shape kernel,
-                                             unsigned int planner_flags)
-{
-    Shape complexShape = kernel,
-    paddedShape  = fftwCorrespondingShapeC2R(complexShape);
-    
-    for(unsigned int k=0; k<N; ++k)
-        vigra_precondition(in[k] <= paddedShape[k],
-                           "FFTWCorrelatePlan::init(): kernel too small for given input.");
-    
-    CArray newFourierArray(complexShape), newFourierKernel(complexShape);
-    
-    Shape realStrides = 2*newFourierArray.stride();
-    realStrides[0] = 1;
-    RArray newRealArray(paddedShape, realStrides, (Real*)newFourierArray.data());
-    RArray newRealKernel(paddedShape, realStrides, (Real*)newFourierKernel.data());
-    
-    FFTWPlan<N, Real> fplan(newRealArray, newFourierArray, planner_flags);
-    FFTWPlan<N, Real> bplan(newFourierArray, newRealArray, planner_flags);
-    
-    forward_plan = fplan;
-    backward_plan = bplan;
-    realArray = newRealArray;
-    realKernel = newRealKernel;
-    fourierArray.swap(newFourierArray);
-    fourierKernel.swap(newFourierKernel);
-    useFourierKernel = true;
-}
-
-template <unsigned int N, class Real>
-void
-FFTWCorrelatePlan<N, Real>::initComplex(Shape in, Shape kernel,
-                                       unsigned int planner_flags)
-{
-    Shape paddedShape;
-    
-    if(useFourierKernel)
-    {
-        for(unsigned int k=0; k<N; ++k)
-            vigra_precondition(in[k] <= kernel[k],
-                               "FFTWCorrelatePlan::init(): kernel too small for given input.");
-        
-        paddedShape = kernel;
-    }
-    else
-    {
-        paddedShape  = fftwBestPaddedShape(in + kernel - Shape(1));
-    }
-    
-    CArray newFourierArray(paddedShape), newFourierKernel(paddedShape);
-    
-    FFTWPlan<N, Real> fplan(newFourierArray, newFourierArray, FFTW_FORWARD, planner_flags);
-    FFTWPlan<N, Real> bplan(newFourierArray, newFourierArray, FFTW_BACKWARD, planner_flags);
-    
-    forward_plan = fplan;
-    backward_plan = bplan;
-    fourierArray.swap(newFourierArray);
-    fourierKernel.swap(newFourierKernel);
-}
-
-#ifndef DOXYGEN // doxygen documents these functions as free functions
-
-template <unsigned int N, class Real>
-template <class C1, class C2, class C3>
-void
-FFTWCorrelatePlan<N, Real>::execute(MultiArrayView<N, Real, C1> in,
-                                   MultiArrayView<N, Real, C2> kernel,
-                                   MultiArrayView<N, Real, C3> out)
-{
-    vigra_precondition(!useFourierKernel,
-                       "FFTWCorrelatePlan::execute(): plan was generated for Fourier kernel, got spatial kernel.");
-    
-    vigra_precondition(in.shape() == out.shape(),
-                       "FFTWCorrelatePlan::execute(): input and output must have the same shape.");
-    
-    Shape paddedShape = fftwBestPaddedShapeR2C(in.shape() + kernel.shape() - Shape(1)),
-    diff = paddedShape - in.shape(),
-    left = div(diff, MultiArrayIndex(2)),
-    right = in.shape() + left;
-    
-    vigra_precondition(paddedShape == realArray.shape(),
-                       "FFTWCorrelatePlan::execute(): shape mismatch between input and plan.");
-    
-    detail::fftEmbedArray(in, realArray);
-    forward_plan.execute(realArray, fourierArray);
-    
-    detail::fftEmbedKernel(kernel, realKernel);
-    forward_plan.execute(realKernel, fourierKernel);
-    
-    using namespace vigra::multi_math;
-    fourierArray *= conj(fourierKernel);
-    
-    backward_plan.execute(fourierArray, realArray);
-    
-    out = realArray.subarray(left, right);
-}
-
-template <unsigned int N, class Real>
-template <class C1, class C2, class C3>
-void
-FFTWCorrelatePlan<N, Real>::execute(MultiArrayView<N, Real, C1> in,
-                                   MultiArrayView<N, FFTWComplex<Real>, C2> kernel,
-                                   MultiArrayView<N, Real, C3> out)
-{
-    vigra_precondition(useFourierKernel,
-                       "FFTWCorrelatePlan::execute(): plan was generated for spatial kernel, got Fourier kernel.");
-    
-    vigra_precondition(in.shape() == out.shape(),
-                       "FFTWCorrelatePlan::execute(): input and output must have the same shape.");
-    
-    vigra_precondition(kernel.shape() == fourierArray.shape(),
-                       "FFTWCorrelatePlan::execute(): shape mismatch between kernel and plan.");
-    
-    Shape paddedShape = fftwCorrespondingShapeC2R(kernel.shape(), odd(in.shape(0))),
-    diff = paddedShape - in.shape(),
-    left = div(diff, MultiArrayIndex(2)),
-    right = in.shape() + left;
-    
-    vigra_precondition(paddedShape == realArray.shape(),
-                       "FFTWCorrelatePlan::execute(): shape mismatch between input and plan.");
-    
-    detail::fftEmbedArray(in, realArray);
-    forward_plan.execute(realArray, fourierArray);
-    
-    fourierKernel = kernel;
-    moveDCToHalfspaceUpperLeft(fourierKernel);
-    
-    using namespace vigra::multi_math;
-    fourierArray *= conj(fourierKernel);
-    
-    backward_plan.execute(fourierArray, realArray);
-    
-    out = realArray.subarray(left, right);
-}
-
-template <unsigned int N, class Real>
-template <class C1, class C2, class C3>
-void
-FFTWCorrelatePlan<N, Real>::execute(MultiArrayView<N, FFTWComplex<Real>, C1> in,
-                                   MultiArrayView<N, FFTWComplex<Real>, C2> kernel,
-                                   MultiArrayView<N, FFTWComplex<Real>, C3> out)
-{
-    vigra_precondition(in.shape() == out.shape(),
-                       "FFTWCorrelatePlan::execute(): input and output must have the same shape.");
-    
-    Shape paddedShape = fourierArray.shape(),
-    diff = paddedShape - in.shape(),
-    left = div(diff, MultiArrayIndex(2)),
-    right = in.shape() + left;
-    
-    if(useFourierKernel)
-=======
-                 MultiArrayView<N, Real, C3> out)
->>>>>>> f090543e
-    {
-        BaseType::executeImpl(in, kernel, out, true);
-    }
-<<<<<<< HEAD
-    else
-    {
-        detail::fftEmbedKernel(kernel, fourierKernel);
-        forward_plan.execute(fourierKernel, fourierKernel);
-    }
-    
-    detail::fftEmbedArray(in, fourierArray);
-    forward_plan.execute(fourierArray, fourierArray);
-    
-    using namespace vigra::multi_math;
-    fourierArray *= conj(fourierKernel);
-    
-    backward_plan.execute(fourierArray, fourierArray);
-    
-    out = fourierArray.subarray(left, right);
-}
-
-#endif // DOXYGEN
-=======
-};
->>>>>>> f090543e
 
 /********************************************************/
 /*                                                      */
