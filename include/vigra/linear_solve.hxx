/************************************************************************/
/*                                                                      */
/*     Copyright 2003-2008 by Gunnar Kedenburg and Ullrich Koethe       */
/*                                                                      */
/*    This file is part of the VIGRA computer vision library.           */
/*    The VIGRA Website is                                              */
/*        http://hci.iwr.uni-heidelberg.de/vigra/                       */
/*    Please direct questions, bug reports, and contributions to        */
/*        ullrich.koethe@iwr.uni-heidelberg.de    or                    */
/*        vigra@informatik.uni-hamburg.de                               */
/*                                                                      */
/*    Permission is hereby granted, free of charge, to any person       */
/*    obtaining a copy of this software and associated documentation    */
/*    files (the "Software"), to deal in the Software without           */
/*    restriction, including without limitation the rights to use,      */
/*    copy, modify, merge, publish, distribute, sublicense, and/or      */
/*    sell copies of the Software, and to permit persons to whom the    */
/*    Software is furnished to do so, subject to the following          */
/*    conditions:                                                       */
/*                                                                      */
/*    The above copyright notice and this permission notice shall be    */
/*    included in all copies or substantial portions of the             */
/*    Software.                                                         */
/*                                                                      */
/*    THE SOFTWARE IS PROVIDED "AS IS", WITHOUT WARRANTY OF ANY KIND    */
/*    EXPRESS OR IMPLIED, INCLUDING BUT NOT LIMITED TO THE WARRANTIES   */
/*    OF MERCHANTABILITY, FITNESS FOR A PARTICULAR PURPOSE AND          */
/*    NONINFRINGEMENT. IN NO EVENT SHALL THE AUTHORS OR COPYRIGHT       */
/*    HOLDERS BE LIABLE FOR ANY CLAIM, DAMAGES OR OTHER LIABILITY,      */
/*    WHETHER IN AN ACTION OF CONTRACT, TORT OR OTHERWISE, ARISING      */
/*    FROM, OUT OF OR IN CONNECTION WITH THE SOFTWARE OR THE USE OR     */
/*    OTHER DEALINGS IN THE SOFTWARE.                                   */
/*                                                                      */
/************************************************************************/


#ifndef VIGRA_LINEAR_SOLVE_HXX
#define VIGRA_LINEAR_SOLVE_HXX

#include <ctype.h>
#include <string>
#include "mathutil.hxx"
#include "matrix.hxx"
#include "singular_value_decomposition.hxx"


namespace vigra
{

namespace linalg
{

namespace detail {

template <class T, class C1>
T determinantByLUDecomposition(MultiArrayView<2, T, C1> const & a)
{
    typedef MultiArrayShape<2>::type Shape;

    MultiArrayIndex m = rowCount(a), n = columnCount(a);
    vigra_precondition(n == m,
       "determinant(): square matrix required.");
       
    Matrix<T> LU(a);
    T det = 1.0;

    for (MultiArrayIndex j = 0; j < n; ++j) 
    {
        // Apply previous transformations.
        for (MultiArrayIndex i = 0; i < m; ++i) 
        {
            MultiArrayIndex end = std::min(i, j);
            T s = dot(rowVector(LU, Shape(i,0), end), columnVector(LU, Shape(0,j), end));
            LU(i,j) = LU(i,j) -= s;
        }

        // Find pivot and exchange if necessary.
        MultiArrayIndex p = j + argMax(abs(columnVector(LU, Shape(j,j), m)));
        if (p != j) 
        {
            rowVector(LU, p).swapData(rowVector(LU, j));
            det = -det;
        }
        
        det *= LU(j,j);

        // Compute multipliers.
        if (LU(j,j) != 0.0)
            columnVector(LU, Shape(j+1,j), m) /= LU(j,j);
        else
            break; // det is zero
    }
    return det;
}

template <class T, class C1>
T determinantByMinors(MultiArrayView<2, T, C1> const & mat)
{
    MultiArrayIndex m = rowCount(mat);
    MultiArrayIndex n = columnCount(mat);
    vigra_precondition(
            n == m,
            "determinant(): square matrix required.");
<<<<<<< HEAD
=======
    vigra_precondition(
            NumericTraits<T>::isSigned::value,
            "determinant(): signed type required.");
>>>>>>> ff6d2dd0
    if (m == 1)
    {
        return mat(0, 0);
    }
    else
    {
        Matrix<T> minor_mat(Shape2(m-1, n-1));
        T det = NumericTraits<T>::zero();
        for (MultiArrayIndex i = 0; i < m; i++)
        {
            for (MultiArrayIndex j = 0, jj = 0; j < (m - 1); j++, jj++)
            {
                if (j == i)
                {
                    jj++;
                }
<<<<<<< HEAD
                minor_mat.template bind<0>(j) = rowVector(mat, Shape2(jj, 1), m);
=======
                rowVector(minor_mat, j) = rowVector(mat, Shape2(jj, 1), m);
>>>>>>> ff6d2dd0
            }
            const T sign = 1 - 2 * (i % 2);
            det += sign * mat(i, 0) * determinantByMinors(minor_mat);
        }
        return det;
    }
}

// returns the new value of 'a' (when this Givens rotation is applied to 'a' and 'b')
// the new value of 'b' is zero, of course
template <class T>
T givensCoefficients(T a, T b, T & c, T & s)
{
    if(abs(a) < abs(b))
    {
        T t = a/b, 
          r = std::sqrt(1.0 + t*t);
        s = 1.0 / r;
        c = t*s;
        return r*b;
    }
    else if(a != 0.0)
    {
        T t = b/a, 
          r = std::sqrt(1.0 + t*t);
        c = 1.0 / r;
        s = t*c;
        return r*a;
    }
    else // a == b == 0.0
    {
        c = 1.0;
        s = 0.0;
        return 0.0;
    }
}

// see Golub, van Loan: Algorithm 5.1.3 (p. 216)
template <class T>
bool givensRotationMatrix(T a, T b, Matrix<T> & gTranspose)
{
    if(b == 0.0)
        return false; // no rotation needed
    givensCoefficients(a, b, gTranspose(0,0), gTranspose(0,1));
    gTranspose(1,1) = gTranspose(0,0);
    gTranspose(1,0) = -gTranspose(0,1);
    return true;
}

// reflections are symmetric matrices and can thus be applied to rows
// and columns in the same way => code simplification relative to rotations
template <class T>
inline bool 
givensReflectionMatrix(T a, T b, Matrix<T> & g)
{
    if(b == 0.0)
        return false; // no reflection needed
    givensCoefficients(a, b, g(0,0), g(0,1));
    g(1,1) = -g(0,0);
    g(1,0) = g(0,1);
    return true;
}

// see Golub, van Loan: Algorithm 5.2.2 (p. 227) and Section 12.5.2 (p. 608)
template <class T, class C1, class C2>
bool 
qrGivensStepImpl(MultiArrayIndex i, MultiArrayView<2, T, C1> r, MultiArrayView<2, T, C2> rhs)
{
    typedef typename Matrix<T>::difference_type Shape;
    
    const MultiArrayIndex m = rowCount(r);
    const MultiArrayIndex n = columnCount(r);
    const MultiArrayIndex rhsCount = columnCount(rhs);
    vigra_precondition(m == rowCount(rhs),
                       "qrGivensStepImpl(): Matrix shape mismatch.");

    Matrix<T> givens(2,2);
    for(int k=m-1; k>static_cast<int>(i); --k)
    {
        if(!givensReflectionMatrix(r(k-1,i), r(k,i), givens))
            continue; // r(k,i) was already zero

        r(k-1,i) = givens(0,0)*r(k-1,i) + givens(0,1)*r(k,i);
        r(k,i) = 0.0;
        
        r.subarray(Shape(k-1,i+1), Shape(k+1,n)) = givens*r.subarray(Shape(k-1,i+1), Shape(k+1,n));
        rhs.subarray(Shape(k-1,0), Shape(k+1,rhsCount)) = givens*rhs.subarray(Shape(k-1,0), Shape(k+1,rhsCount));
    }
    return r(i,i) != 0.0;
}

// see Golub, van Loan: Section 12.5.2 (p. 608)
template <class T, class C1, class C2, class Permutation>
void 
upperTriangularCyclicShiftColumns(MultiArrayIndex i, MultiArrayIndex j, 
                                  MultiArrayView<2, T, C1> &r, MultiArrayView<2, T, C2> &rhs, Permutation & permutation)
{
    typedef typename Matrix<T>::difference_type Shape;
    
    const MultiArrayIndex m = rowCount(r);
    const MultiArrayIndex n = columnCount(r);
    const MultiArrayIndex rhsCount = columnCount(rhs);
    vigra_precondition(i < n && j < n,
                       "upperTriangularCyclicShiftColumns(): Shift indices out of range.");
    vigra_precondition(m == rowCount(rhs),
                       "upperTriangularCyclicShiftColumns(): Matrix shape mismatch.");

    if(j == i)
        return;
    if(j < i)
        std::swap(j,i);
        
    Matrix<T> t = columnVector(r, i);
    MultiArrayIndex ti = permutation[i];
    for(MultiArrayIndex k=i; k<j;++k)
    {
        columnVector(r, k) = columnVector(r, k+1);
        permutation[k] = permutation[k+1];
    }
    columnVector(r, j) = t;
    permutation[j] = ti;
    
    Matrix<T> givens(2,2);
    for(MultiArrayIndex k=i; k<j; ++k)
    {
        if(!givensReflectionMatrix(r(k,k), r(k+1,k), givens))
            continue;  // r(k+1,k) was already zero
        
        r(k,k) = givens(0,0)*r(k,k) + givens(0,1)*r(k+1,k);
        r(k+1,k) = 0.0;
        
        r.subarray(Shape(k,k+1), Shape(k+2,n)) = givens*r.subarray(Shape(k,k+1), Shape(k+2,n));
        rhs.subarray(Shape(k,0), Shape(k+2,rhsCount)) = givens*rhs.subarray(Shape(k,0), Shape(k+2,rhsCount));
    }
}

// see Golub, van Loan: Section 12.5.2 (p. 608)
template <class T, class C1, class C2, class Permutation>
void 
upperTriangularSwapColumns(MultiArrayIndex i, MultiArrayIndex j, 
                           MultiArrayView<2, T, C1> &r, MultiArrayView<2, T, C2> &rhs, Permutation & permutation)
{    
    typedef typename Matrix<T>::difference_type Shape;
    
    const MultiArrayIndex m = rowCount(r);
    const MultiArrayIndex n = columnCount(r);
    const MultiArrayIndex rhsCount = columnCount(rhs);
    vigra_precondition(i < n && j < n,
                       "upperTriangularSwapColumns(): Swap indices out of range.");
    vigra_precondition(m == rowCount(rhs),
                       "upperTriangularSwapColumns(): Matrix shape mismatch.");

    if(j == i)
        return;
    if(j < i)
        std::swap(j,i);

    columnVector(r, i).swapData(columnVector(r, j));
    std::swap(permutation[i], permutation[j]);
    
    Matrix<T> givens(2,2);
    for(int k=m-1; k>static_cast<int>(i); --k)
    {
        if(!givensReflectionMatrix(r(k-1,i), r(k,i), givens))
            continue; // r(k,i) was already zero

        r(k-1,i) = givens(0,0)*r(k-1,i) + givens(0,1)*r(k,i);
        r(k,i) = 0.0;
        
        r.subarray(Shape(k-1,i+1), Shape(k+1,n)) = givens*r.subarray(Shape(k-1,i+1), Shape(k+1,n));
        rhs.subarray(Shape(k-1,0), Shape(k+1,rhsCount)) = givens*rhs.subarray(Shape(k-1,0), Shape(k+1,rhsCount));
    }
    MultiArrayIndex end = std::min(j, m-1);
    for(MultiArrayIndex k=i+1; k<end; ++k)
    {
        if(!givensReflectionMatrix(r(k,k), r(k+1,k), givens))
            continue;  // r(k+1,k) was already zero
        
        r(k,k) = givens(0,0)*r(k,k) + givens(0,1)*r(k+1,k);
        r(k+1,k) = 0.0;
        
        r.subarray(Shape(k,k+1), Shape(k+2,n)) = givens*r.subarray(Shape(k,k+1), Shape(k+2,n));
        rhs.subarray(Shape(k,0), Shape(k+2,rhsCount)) = givens*rhs.subarray(Shape(k,0), Shape(k+2,rhsCount));
    }
}

// see Lawson & Hanson: Algorithm H1 (p. 57)
template <class T, class C1, class C2, class U>
bool householderVector(MultiArrayView<2, T, C1> const & v, MultiArrayView<2, T, C2> & u, U & vnorm)
{
    vnorm = (v(0,0) > 0.0)
                 ? -norm(v)
                 :  norm(v);
    U f = std::sqrt(vnorm*(vnorm - v(0,0)));
    
    if(f == NumericTraits<U>::zero())
    {
        u.init(NumericTraits<T>::zero());
        return false;
    }
    else
    {
        u(0,0) = (v(0,0) - vnorm) / f;
        for(MultiArrayIndex k=1; k<rowCount(u); ++k)
            u(k,0) = v(k,0) / f;
        return true;
    }
}

// see Lawson & Hanson: Algorithm H1 (p. 57)
template <class T, class C1, class C2, class C3>
bool 
qrHouseholderStepImpl(MultiArrayIndex i, MultiArrayView<2, T, C1> & r, 
                      MultiArrayView<2, T, C2> & rhs, MultiArrayView<2, T, C3> & householderMatrix)
{
    typedef typename Matrix<T>::difference_type Shape;
    
    const MultiArrayIndex m = rowCount(r);
    const MultiArrayIndex n = columnCount(r);
    const MultiArrayIndex rhsCount = columnCount(rhs);

    vigra_precondition(i < n && i < m,
        "qrHouseholderStepImpl(): Index i out of range.");

    Matrix<T> u(m-i,1);
    T vnorm;
    bool nontrivial = householderVector(columnVector(r, Shape(i,i), m), u, vnorm);
    
    r(i,i) = vnorm;
    columnVector(r, Shape(i+1,i), m).init(NumericTraits<T>::zero());

    if(columnCount(householderMatrix) == n)
        columnVector(householderMatrix, Shape(i,i), m) = u;

    if(nontrivial)
    {
        for(MultiArrayIndex k=i+1; k<n; ++k)
            columnVector(r, Shape(i,k), m) -= dot(columnVector(r, Shape(i,k), m), u) * u;
        for(MultiArrayIndex k=0; k<rhsCount; ++k)
            columnVector(rhs, Shape(i,k), m) -= dot(columnVector(rhs, Shape(i,k), m), u) * u;
    }
    return r(i,i) != 0.0;
}

template <class T, class C1, class C2>
bool 
qrColumnHouseholderStep(MultiArrayIndex i, MultiArrayView<2, T, C1> &r, MultiArrayView<2, T, C2> &rhs)
{
    Matrix<T> dontStoreHouseholderVectors; // intentionally empty
    return qrHouseholderStepImpl(i, r, rhs, dontStoreHouseholderVectors);
}

template <class T, class C1, class C2>
bool 
qrRowHouseholderStep(MultiArrayIndex i, MultiArrayView<2, T, C1> &r, MultiArrayView<2, T, C2> & householderMatrix)
{
    Matrix<T> dontTransformRHS; // intentionally empty
    MultiArrayView<2, T, StridedArrayTag> rt = transpose(r),
                                          ht = transpose(householderMatrix);
    return qrHouseholderStepImpl(i, rt, dontTransformRHS, ht);
}

// O(n) algorithm due to Bischof: Incremental Condition Estimation, 1990
template <class T, class C1, class C2, class SNType>
void
incrementalMaxSingularValueApproximation(MultiArrayView<2, T, C1> const & newColumn, 
                                         MultiArrayView<2, T, C2> & z, SNType & v) 
{
    typedef typename Matrix<T>::difference_type Shape;
    MultiArrayIndex n = rowCount(newColumn) - 1;
    
    SNType vneu = squaredNorm(newColumn);
    T yv = dot(columnVector(newColumn, Shape(0,0),n), columnVector(z, Shape(0,0),n));
    // use atan2 as it is robust against overflow/underflow
    T t = 0.5*std::atan2(T(2.0*yv), T(sq(v)-vneu)),
      s = std::sin(t),
      c = std::cos(t);
    v = std::sqrt(sq(c*v) + sq(s)*vneu + 2.0*s*c*yv);
    columnVector(z, Shape(0,0),n) = c*columnVector(z, Shape(0,0),n) + s*columnVector(newColumn, Shape(0,0),n);
    z(n,0) = s*newColumn(n,0);
}

// O(n) algorithm due to Bischof: Incremental Condition Estimation, 1990
template <class T, class C1, class C2, class SNType>
void
incrementalMinSingularValueApproximation(MultiArrayView<2, T, C1> const & newColumn, 
                                         MultiArrayView<2, T, C2> & z, SNType & v, double tolerance) 
{
    typedef typename Matrix<T>::difference_type Shape;

    if(v <= tolerance)
    {
        v = 0.0;
        return;
    }

    MultiArrayIndex n = rowCount(newColumn) - 1;
    
    T gamma = newColumn(n,0);
    if(gamma == 0.0) 
    {
        v = 0.0;
        return;
    }
    
    T yv = dot(columnVector(newColumn, Shape(0,0), static_cast<int>(n)),
               columnVector(z, Shape(0,0), static_cast<int>(n)));
    // use atan2 as it is robust against overflow/underflow
    T t = 0.5*std::atan2(T(-2.0*yv), T(squaredNorm(gamma / v) + squaredNorm(yv) - 1.0)),
      s = std::sin(t),
      c = std::cos(t);
    columnVector(z, Shape(0,0), static_cast<int>(n)) *= c;
    z(n,0) = (s - c*yv) / gamma;
    v *= norm(gamma) / hypot(c*gamma, v*(s - c*yv));
}

// QR algorithm with optional column pivoting
template <class T, class C1, class C2, class C3>
unsigned int 
qrTransformToTriangularImpl(MultiArrayView<2, T, C1> & r, MultiArrayView<2, T, C2> & rhs, MultiArrayView<2, T, C3> & householder,
                            ArrayVector<MultiArrayIndex> & permutation, double epsilon)
{
    typedef typename Matrix<T>::difference_type Shape;
    typedef typename NormTraits<MultiArrayView<2, T, C1> >::NormType NormType;
    typedef typename NormTraits<MultiArrayView<2, T, C1> >::SquaredNormType SNType;
    
    const MultiArrayIndex m = rowCount(r);
    const MultiArrayIndex n = columnCount(r);
    const MultiArrayIndex maxRank = std::min(m, n);
    
    vigra_precondition(m >= n,
        "qrTransformToTriangularImpl(): Coefficient matrix with at least as many rows as columns required.");

    const MultiArrayIndex rhsCount = columnCount(rhs);
    bool transformRHS = rhsCount > 0;
    vigra_precondition(!transformRHS || m == rowCount(rhs),
                       "qrTransformToTriangularImpl(): RHS matrix shape mismatch.");
                       
    bool storeHouseholderSteps = columnCount(householder) > 0;
    vigra_precondition(!storeHouseholderSteps || r.shape() == householder.shape(),
                       "qrTransformToTriangularImpl(): Householder matrix shape mismatch.");
                       
    bool pivoting = permutation.size() > 0;
    vigra_precondition(!pivoting || n == static_cast<MultiArrayIndex>(permutation.size()),
                       "qrTransformToTriangularImpl(): Permutation array size mismatch.");

    if(n == 0)
        return 0; // trivial solution
        
    Matrix<SNType> columnSquaredNorms;
    if(pivoting)
    {
        columnSquaredNorms.reshape(Shape(1,n));
        for(MultiArrayIndex k=0; k<n; ++k)
            columnSquaredNorms[k] = squaredNorm(columnVector(r, k));
            
        int pivot = argMax(columnSquaredNorms);
        if(pivot != 0)
        {
            columnVector(r, 0).swapData(columnVector(r, pivot));
            std::swap(columnSquaredNorms[0], columnSquaredNorms[pivot]);
            std::swap(permutation[0], permutation[pivot]);
        }
    }
    
    qrHouseholderStepImpl(0, r, rhs, householder);
    
    MultiArrayIndex rank = 1;
    NormType maxApproxSingularValue = norm(r(0,0)),
             minApproxSingularValue = maxApproxSingularValue;
    
    double tolerance = (epsilon == 0.0)
                          ? m*maxApproxSingularValue*NumericTraits<T>::epsilon()
                          : epsilon;
    
    bool simpleSingularValueApproximation = (n < 4);
    Matrix<T> zmax, zmin;
    if(minApproxSingularValue <= tolerance)
    {
        rank = 0;
        pivoting = false;
        simpleSingularValueApproximation = true;
    }
    if(!simpleSingularValueApproximation)
    {
        zmax.reshape(Shape(m,1));
        zmin.reshape(Shape(m,1));
        zmax(0,0) = r(0,0);
        zmin(0,0) = 1.0 / r(0,0);
    }

    for(MultiArrayIndex k=1; k<maxRank; ++k)
    {
        if(pivoting)
        {
            for(MultiArrayIndex l=k; l<n; ++l)
                columnSquaredNorms[l] -= squaredNorm(r(k, l));
            int pivot = k + argMax(rowVector(columnSquaredNorms, Shape(0,k), n));
            if(pivot != static_cast<int>(k))
            {
                columnVector(r, k).swapData(columnVector(r, pivot));
                std::swap(columnSquaredNorms[k], columnSquaredNorms[pivot]);
                std::swap(permutation[k], permutation[pivot]);
            }
        }
        
        qrHouseholderStepImpl(k, r, rhs, householder);

        if(simpleSingularValueApproximation)
        {
            NormType nv = norm(r(k,k));        
            maxApproxSingularValue = std::max(nv, maxApproxSingularValue);
            minApproxSingularValue = std::min(nv, minApproxSingularValue);
        }
        else
        {
            incrementalMaxSingularValueApproximation(columnVector(r, Shape(0,k),k+1), zmax, maxApproxSingularValue);
            incrementalMinSingularValueApproximation(columnVector(r, Shape(0,k),k+1), zmin, minApproxSingularValue, tolerance);
        }
        
#if 0
        Matrix<T> u(k+1,k+1), s(k+1, 1), v(k+1,k+1);
        singularValueDecomposition(r.subarray(Shape(0,0), Shape(k+1,k+1)), u, s, v);
        std::cerr << "estimate, svd " << k << ": " << minApproxSingularValue << " " << s(k,0) << "\n";
#endif
        
        if(epsilon == 0.0)
            tolerance = m*maxApproxSingularValue*NumericTraits<T>::epsilon();

        if(minApproxSingularValue > tolerance)
            ++rank;
        else
            pivoting = false; // matrix doesn't have full rank, triangulize the rest without pivoting
    }
    return static_cast<unsigned int>(rank);
}

template <class T, class C1, class C2>
unsigned int 
qrTransformToUpperTriangular(MultiArrayView<2, T, C1> & r, MultiArrayView<2, T, C2> & rhs, 
                             ArrayVector<MultiArrayIndex> & permutation, double epsilon = 0.0)
{
    Matrix<T> dontStoreHouseholderVectors; // intentionally empty
    return qrTransformToTriangularImpl(r, rhs, dontStoreHouseholderVectors, permutation, epsilon);
}

// QR algorithm with optional row pivoting
template <class T, class C1, class C2, class C3>
unsigned int 
qrTransformToLowerTriangular(MultiArrayView<2, T, C1> & r, MultiArrayView<2, T, C2> & rhs, MultiArrayView<2, T, C3> & householderMatrix, 
                      double epsilon = 0.0)
{
    ArrayVector<MultiArrayIndex> permutation(static_cast<unsigned int>(rowCount(rhs)));
    for(MultiArrayIndex k=0; k<static_cast<MultiArrayIndex>(permutation.size()); ++k)
        permutation[k] = k;
    Matrix<T> dontTransformRHS; // intentionally empty
    MultiArrayView<2, T, StridedArrayTag> rt = transpose(r),
                                          ht = transpose(householderMatrix);
    unsigned int rank = qrTransformToTriangularImpl(rt, dontTransformRHS, ht, permutation, epsilon);
    
    // apply row permutation to RHS
    Matrix<T> tempRHS(rhs);
    for(MultiArrayIndex k=0; k<static_cast<MultiArrayIndex>(permutation.size()); ++k)
        rowVector(rhs, k) = rowVector(tempRHS, permutation[k]);
    return rank;
}

// QR algorithm without column pivoting
template <class T, class C1, class C2>
inline bool
qrTransformToUpperTriangular(MultiArrayView<2, T, C1> & r, MultiArrayView<2, T, C2> & rhs, 
                      double epsilon = 0.0)
{
    ArrayVector<MultiArrayIndex> noPivoting; // intentionally empty
    
    return (qrTransformToUpperTriangular(r, rhs, noPivoting, epsilon) == 
            static_cast<unsigned int>(columnCount(r)));
}

// QR algorithm without row pivoting
template <class T, class C1, class C2>
inline bool
qrTransformToLowerTriangular(MultiArrayView<2, T, C1> & r, MultiArrayView<2, T, C2> & householder, 
                      double epsilon = 0.0)
{
    Matrix<T> noPivoting; // intentionally empty
    
    return (qrTransformToLowerTriangular(r, noPivoting, householder, epsilon) == 
           static_cast<unsigned int>(rowCount(r)));
}

// restore ordering of result vector elements after QR solution with column pivoting
template <class T, class C1, class C2, class Permutation>
void inverseRowPermutation(MultiArrayView<2, T, C1> &permuted, MultiArrayView<2, T, C2> &res,
                           Permutation const & permutation)
{
    for(MultiArrayIndex k=0; k<columnCount(permuted); ++k)
        for(MultiArrayIndex l=0; l<rowCount(permuted); ++l)
            res(permutation[l], k) = permuted(l,k);
}

template <class T, class C1, class C2>
void applyHouseholderColumnReflections(MultiArrayView<2, T, C1> const &householder, MultiArrayView<2, T, C2> &res)
{
    typedef typename Matrix<T>::difference_type Shape;
    MultiArrayIndex n = rowCount(householder);
    MultiArrayIndex m = columnCount(householder);
    MultiArrayIndex rhsCount = columnCount(res);
    
    for(int k = m-1; k >= 0; --k)
    {
        MultiArrayView<2, T, C1> u = columnVector(householder, Shape(k,k), n);
        for(MultiArrayIndex l=0; l<rhsCount; ++l)
            columnVector(res, Shape(k,l), n) -= dot(columnVector(res, Shape(k,l), n), u) * u;
    }
}

} // namespace detail

template <class T, class C1, class C2, class C3>
unsigned int 
linearSolveQRReplace(MultiArrayView<2, T, C1> &A, MultiArrayView<2, T, C2> &b,
                     MultiArrayView<2, T, C3> & res, 
                     double epsilon = 0.0)
{
    typedef typename Matrix<T>::difference_type Shape;

    MultiArrayIndex n = columnCount(A);
    MultiArrayIndex m = rowCount(A);
    MultiArrayIndex rhsCount = columnCount(res);
    MultiArrayIndex rank = std::min(m,n);
    Shape ul(MultiArrayIndex(0), MultiArrayIndex(0));

    
    vigra_precondition(rhsCount == columnCount(b),
           "linearSolveQR(): RHS and solution must have the same number of columns.");
    vigra_precondition(m == rowCount(b),
           "linearSolveQR(): Coefficient matrix and RHS must have the same number of rows.");
    vigra_precondition(n == rowCount(res),
           "linearSolveQR(): Mismatch between column count of coefficient matrix and row count of solution.");
    vigra_precondition(epsilon >= 0.0,
           "linearSolveQR(): 'epsilon' must be non-negative.");
    
    if(m < n)
    {
        // minimum norm solution of underdetermined system
        Matrix<T> householderMatrix(n, m);
        MultiArrayView<2, T, StridedArrayTag> ht = transpose(householderMatrix);
        rank = static_cast<MultiArrayIndex>(detail::qrTransformToLowerTriangular(A, b, ht, epsilon));
        res.subarray(Shape(rank,0), Shape(n, rhsCount)).init(NumericTraits<T>::zero());
        if(rank < m)
        {
            // system is also rank-deficient => compute minimum norm least squares solution
            MultiArrayView<2, T, C1> Asub = A.subarray(ul, Shape(m,rank));
            detail::qrTransformToUpperTriangular(Asub, b, epsilon);
            linearSolveUpperTriangular(A.subarray(ul, Shape(rank,rank)), 
                                       b.subarray(ul, Shape(rank,rhsCount)), 
                                       res.subarray(ul, Shape(rank, rhsCount)));
        }
        else
        {
            // system has full rank => compute minimum norm solution
            linearSolveLowerTriangular(A.subarray(ul, Shape(rank,rank)), 
                                       b.subarray(ul, Shape(rank, rhsCount)), 
                                       res.subarray(ul, Shape(rank, rhsCount)));
        }
        detail::applyHouseholderColumnReflections(householderMatrix.subarray(ul, Shape(n, rank)), res);
    }
    else
    {
        // solution of well-determined or overdetermined system
        ArrayVector<MultiArrayIndex> permutation(static_cast<unsigned int>(n));
        for(MultiArrayIndex k=0; k<n; ++k)
            permutation[k] = k;

        rank = static_cast<MultiArrayIndex>(detail::qrTransformToUpperTriangular(A, b, permutation, epsilon));
        
        Matrix<T> permutedSolution(n, rhsCount);
        if(rank < n)
        {
            // system is rank-deficient => compute minimum norm solution
            Matrix<T> householderMatrix(n, rank);
            MultiArrayView<2, T, StridedArrayTag> ht = transpose(householderMatrix);
            MultiArrayView<2, T, C1> Asub = A.subarray(ul, Shape(rank,n));
            detail::qrTransformToLowerTriangular(Asub, ht, epsilon);
            linearSolveLowerTriangular(A.subarray(ul, Shape(rank,rank)), 
                                       b.subarray(ul, Shape(rank, rhsCount)), 
                                       permutedSolution.subarray(ul, Shape(rank, rhsCount)));
            detail::applyHouseholderColumnReflections(householderMatrix, permutedSolution);
        }
        else
        {
            // system has full rank => compute exact or least squares solution
            linearSolveUpperTriangular(A.subarray(ul, Shape(rank,rank)), 
                                       b.subarray(ul, Shape(rank,rhsCount)), 
                                       permutedSolution);
        }
        detail::inverseRowPermutation(permutedSolution, res, permutation);
    }
    return static_cast<unsigned int>(rank);
}

template <class T, class C1, class C2, class C3>
unsigned int linearSolveQR(MultiArrayView<2, T, C1> const & A, MultiArrayView<2, T, C2> const & b,
                                  MultiArrayView<2, T, C3> & res)
{
    Matrix<T> r(A), rhs(b);
    return linearSolveQRReplace(r, rhs, res);
}

/** \defgroup MatrixAlgebra Advanced Matrix Algebra
    
    \brief Solution of linear systems, eigen systems, linear least squares etc.
    
    \ingroup LinearAlgebraModule
 */
//@{
    /** Create the inverse or pseudo-inverse of matrix \a v.

        If the matrix \a v is square, \a res must have the same shape and will contain the
        inverse of \a v. If \a v is rectangular, \a res must have the transposed shape 
        of \a v. The inverse is then computed in the least-squares 
        sense, i.e. \a res will be the pseudo-inverse (Moore-Penrose inverse).
        The function returns <tt>true</tt> upon success, and <tt>false</tt> if \a v 
        is not invertible (has not full rank). The inverse is computed by means of QR 
        decomposition. This function can be applied in-place.
        
        <b>\#include</b> \<vigra/linear_solve.hxx\> or<br>
        <b>\#include</b> \<vigra/linear_algebra.hxx\><br>
        Namespaces: vigra and vigra::linalg
     */
template <class T, class C1, class C2>
bool inverse(const MultiArrayView<2, T, C1> &v, MultiArrayView<2, T, C2> &res)
{
    typedef typename MultiArrayShape<2>::type Shape;
    
    const MultiArrayIndex n = columnCount(v);
    const MultiArrayIndex m = rowCount(v);
    vigra_precondition(n == rowCount(res) && m == columnCount(res),
       "inverse(): shape of output matrix must be the transpose of the input matrix' shape.");
    
    if(m < n)
    {
        MultiArrayView<2, T, StridedArrayTag> vt = transpose(v);
        Matrix<T> r(vt.shape()), q(n, n);
        if(!qrDecomposition(vt, q, r))
            return false; // a didn't have full rank
        linearSolveUpperTriangular(r.subarray(Shape(0,0), Shape(m,m)), 
                                   transpose(q).subarray(Shape(0,0), Shape(m,n)), 
                                   transpose(res)); 
    }
    else
    {
        Matrix<T> r(v.shape()), q(m, m);
        if(!qrDecomposition(v, q, r))
            return false; // a didn't have full rank
        linearSolveUpperTriangular(r.subarray(Shape(0,0), Shape(n,n)), 
                                   transpose(q).subarray(Shape(0,0), Shape(n,m)), 
                                   res); 
    }
    return true;
}

    /** Create the inverse or pseudo-inverse of matrix \a v.

        The result is returned as a temporary matrix. If the matrix \a v is square, 
        the result will have the same shape and contains the inverse of \a v. 
        If \a v is rectangular, the result will have the transposed shape of \a v. 
        The inverse is then computed in the least-squares 
        sense, i.e. \a res will be the pseudo-inverse (Moore-Penrose inverse).
        The inverse is computed by means of QR decomposition. If \a v
        is not invertible, <tt>vigra::PreconditionViolation</tt> exception is thrown.
        Usage:

        \code
        vigra::Matrix<double> v(n, n);
        v = ...;

        vigra::Matrix<double> m = inverse(v);
        \endcode

        <b>\#include</b> \<vigra/linear_solve.hxx\> or<br>
        <b>\#include</b> \<vigra/linear_algebra.hxx\><br>
        Namespaces: vigra and vigra::linalg
     */
template <class T, class C>
TemporaryMatrix<T> inverse(const MultiArrayView<2, T, C> &v)
{
    TemporaryMatrix<T> ret(columnCount(v), rowCount(v));  // transpose shape
    vigra_precondition(inverse(v, ret),
        "inverse(): matrix is not invertible.");
    return ret;
}

template <class T>
TemporaryMatrix<T> inverse(const TemporaryMatrix<T> &v)
{
    if(columnCount(v) == rowCount(v))
    {
        vigra_precondition(inverse(v, const_cast<TemporaryMatrix<T> &>(v)),
            "inverse(): matrix is not invertible.");
        return v;      
    }
    else
    {
        TemporaryMatrix<T> ret(columnCount(v), rowCount(v));  // transpose shape
        vigra_precondition(inverse(v, ret),
            "inverse(): matrix is not invertible.");
        return ret;
    }
}

    /** Compute the determinant of a square matrix.

        \a method must be one of the following:
        <DL>
        <DT>"default"<DD> Use "minor" for integral types and "LU" for any other.
        <DT>"Cholesky"<DD> Compute the solution by means of Cholesky decomposition. This
                           method is faster than "LU", but requires the matrix \a a 
                           to be symmetric positive definite. If this is 
                           not the case, a <tt>ContractViolation</tt> exception is thrown.
        <DT>"LU"<DD> Compute the solution by means of LU decomposition.
        <DT>"minor"<DD> Compute the solution by means of determinants of minors.
        </DL>

        <b>\#include</b> \<vigra/linear_solve.hxx\> or<br>
        <b>\#include</b> \<vigra/linear_algebra.hxx\><br>
        Namespaces: vigra and vigra::linalg
     */
template <class T, class C1>
T determinant(MultiArrayView<2, T, C1> const & a, std::string method = "default")
{
    MultiArrayIndex n = columnCount(a);
    vigra_precondition(rowCount(a) == n,
               "determinant(): Square matrix required.");    

    method = tolower(method);

    if(method == "default")
    {
        method = NumericTraits<T>::isIntegral::value ? "minor" : "lu";
    }
    if(n == 1)
        return a(0,0);
    if(n == 2)
        return a(0,0)*a(1,1) - a(0,1)*a(1,0);
    if(method == "lu")
    {
        return detail::determinantByLUDecomposition(a);
    }
    else if(method == "minor")
    {
        return detail::determinantByMinors(a);
    }
    else if(method == "cholesky")
    {
        Matrix<T> L(a.shape());
        vigra_precondition(choleskyDecomposition(a, L),
           "determinant(): Cholesky method requires symmetric positive definite matrix.");
        T det = L(0,0);
        for(MultiArrayIndex k=1; k<n; ++k)
            det *= L(k,k);
        return sq(det);
    }
    else
    {
        vigra_precondition(false, "determinant(): Unknown solution method.");
    }
    return T();
}

    /** Compute the logarithm of the determinant of a symmetric positive definite matrix.

        This is useful to avoid multiplication of very large numbers in big matrices.
        It is implemented by means of Cholesky decomposition.

        <b>\#include</b> \<vigra/linear_solve.hxx\> or<br>
        <b>\#include</b> \<vigra/linear_algebra.hxx\><br>
        Namespaces: vigra and vigra::linalg
     */
template <class T, class C1>
T logDeterminant(MultiArrayView<2, T, C1> const & a)
{
    MultiArrayIndex n = columnCount(a);
    vigra_precondition(rowCount(a) == n,
               "logDeterminant(): Square matrix required.");    
    if(n == 1)
    {
        vigra_precondition(a(0,0) > 0.0,
                   "logDeterminant(): Matrix not positive definite.");    
        return std::log(a(0,0));
    }
    if(n == 2)
    {
        T det = a(0,0)*a(1,1) - a(0,1)*a(1,0);
        vigra_precondition(det > 0.0,
                   "logDeterminant(): Matrix not positive definite.");    
        return std::log(det);
    }
    else
    {
        Matrix<T> L(a.shape());
        vigra_precondition(choleskyDecomposition(a, L),
                "logDeterminant(): Matrix not positive definite.");  
        T logdet = std::log(L(0,0)); 
        for(MultiArrayIndex k=1; k<n; ++k)
            logdet += std::log(L(k,k));  // L(k,k) is guaranteed to be positive
        return 2.0*logdet;
    }
}

    /** Cholesky decomposition.

        \a A must be a symmetric positive definite matrix, and \a L will be a lower
        triangular matrix, such that (up to round-off errors):

        \code
        A == L * transpose(L);
        \endcode

        This implementation cannot be applied in-place, i.e. <tt>&L == &A</tt> is an error.
        If \a A is not symmetric, a <tt>ContractViolation</tt> exception is thrown. If it
        is not positive definite, the function returns <tt>false</tt>.

        <b>\#include</b> \<vigra/linear_solve.hxx\> or<br>
        <b>\#include</b> \<vigra/linear_algebra.hxx\><br>
        Namespaces: vigra and vigra::linalg
     */
template <class T, class C1, class C2>
bool choleskyDecomposition(MultiArrayView<2, T, C1> const & A,
                           MultiArrayView<2, T, C2> &L)
{
    MultiArrayIndex n = columnCount(A); 
    vigra_precondition(rowCount(A) == n,
                       "choleskyDecomposition(): Input matrix must be square.");
    vigra_precondition(n == columnCount(L) && n == rowCount(L),
                       "choleskyDecomposition(): Output matrix must have same shape as input matrix.");
    vigra_precondition(isSymmetric(A),
                       "choleskyDecomposition(): Input matrix must be symmetric.");

    for (MultiArrayIndex j = 0; j < n; ++j) 
    {
        T d(0.0);
        for (MultiArrayIndex k = 0; k < j; ++k) 
        {
            T s(0.0);
            for (MultiArrayIndex i = 0; i < k; ++i) 
            {
               s += L(k, i)*L(j, i);
            }
            L(j, k) = s = (A(j, k) - s)/L(k, k);
            d = d + s*s;
        }
        d = A(j, j) - d;
        if(d <= 0.0)
            return false;  // A is not positive definite
        L(j, j) = std::sqrt(d);
        for (MultiArrayIndex k = j+1; k < n; ++k) 
        {
           L(j, k) = 0.0;
        }
    }
    return true;
}

    /** QR decomposition.

        \a a contains the original matrix, results are returned in \a q and \a r, where
        \a q is a orthogonal matrix, and \a r is an upper triangular matrix, such that 
        (up to round-off errors):

        \code
        a == q * r;
        \endcode

        If \a a doesn't have full rank, the function returns <tt>false</tt>. 
        The decomposition is computed by householder transformations. It can be applied in-place,
        i.e. <tt>&a == &q</tt> or <tt>&a == &r</tt> are allowed.

        <b>\#include</b> \<vigra/linear_solve.hxx\> or<br>
        <b>\#include</b> \<vigra/linear_algebra.hxx\><br>
        Namespaces: vigra and vigra::linalg
     */
template <class T, class C1, class C2, class C3>
bool qrDecomposition(MultiArrayView<2, T, C1> const & a,
                     MultiArrayView<2, T, C2> &q, MultiArrayView<2, T, C3> &r,
                     double epsilon = 0.0)
{
    const MultiArrayIndex m = rowCount(a);
    const MultiArrayIndex n = columnCount(a);
    vigra_precondition(n == columnCount(r) && m == rowCount(r) &&
                       m == columnCount(q) && m == rowCount(q),
                       "qrDecomposition(): Matrix shape mismatch.");

    q = identityMatrix<T>(m);
    MultiArrayView<2,T, StridedArrayTag> tq = transpose(q);
    r = a;
    ArrayVector<MultiArrayIndex> noPivoting; // intentionally empty
    return (static_cast<MultiArrayIndex>(detail::qrTransformToUpperTriangular(r, tq, noPivoting, epsilon) == std::min(m,n)));
}

    /** Deprecated, use \ref linearSolveUpperTriangular().
     */
template <class T, class C1, class C2, class C3>
inline 
bool reverseElimination(const MultiArrayView<2, T, C1> &r, const MultiArrayView<2, T, C2> &b,
                        MultiArrayView<2, T, C3> x)
{
    return linearSolveUpperTriangular(r, b, x);
}

    /** Solve a linear system with upper-triangular coefficient matrix.

        The square matrix \a r must be an upper-triangular coefficient matrix as can,
        for example, be obtained by means of QR decomposition. If \a r doesn't have full rank
        the function fails and returns <tt>false</tt>, otherwise it returns <tt>true</tt>. The 
        lower triangular part of matrix \a r will not be touched, so it doesn't need to contain zeros.
        
        The column vectors of matrix \a b are the right-hand sides of the equation (several equations
        with the same coefficients can thus be solved in one go). The result is returned
        int \a x, whose columns contain the solutions for the corresponding
        columns of \a b. This implementation can be applied in-place, i.e. <tt>&b == &x</tt> is allowed.
        The following size requirements apply:
        
        \code
        rowCount(r) == columnCount(r);
        rowCount(r) == rowCount(b);
        columnCount(r) == rowCount(x);
        columnCount(b) == columnCount(x);
        \endcode

        <b>\#include</b> \<vigra/linear_solve.hxx\> or<br>
        <b>\#include</b> \<vigra/linear_algebra.hxx\><br>
        Namespaces: vigra and vigra::linalg
     */
template <class T, class C1, class C2, class C3>
bool linearSolveUpperTriangular(const MultiArrayView<2, T, C1> &r, const MultiArrayView<2, T, C2> &b,
                                MultiArrayView<2, T, C3> x)
{
    MultiArrayIndex m = rowCount(r);
    MultiArrayIndex rhsCount = columnCount(b);
    vigra_precondition(m == columnCount(r),
        "linearSolveUpperTriangular(): square coefficient matrix required.");
    vigra_precondition(m == rowCount(b) && m == rowCount(x) && rhsCount == columnCount(x),
        "linearSolveUpperTriangular(): matrix shape mismatch.");

    for(MultiArrayIndex k = 0; k < rhsCount; ++k)
    {
        for(int i=m-1; i>=0; --i)
        {
            if(r(i,i) == NumericTraits<T>::zero())
                return false;  // r doesn't have full rank
            T sum = b(i, k);
            for(MultiArrayIndex j=i+1; j<m; ++j)
                 sum -= r(i, j) * x(j, k);
            x(i, k) = sum / r(i, i);
        }
    }
    return true;
}

    /** Solve a linear system with lower-triangular coefficient matrix.

        The square matrix \a l must be a lower-triangular coefficient matrix. If \a l 
        doesn't have full rank the function fails and returns <tt>false</tt>, 
        otherwise it returns <tt>true</tt>. The upper triangular part of matrix \a l will not be touched, 
        so it doesn't need to contain zeros.
        
        The column vectors of matrix \a b are the right-hand sides of the equation (several equations
        with the same coefficients can thus be solved in one go). The result is returned
        in \a x, whose columns contain the solutions for the corresponding
        columns of \a b. This implementation can be applied in-place, i.e. <tt>&b == &x</tt> is allowed.
        The following size requirements apply:
        
        \code
        rowCount(l) == columnCount(l);
        rowCount(l) == rowCount(b);
        columnCount(l) == rowCount(x);
        columnCount(b) == columnCount(x);
        \endcode

        <b>\#include</b> \<vigra/linear_solve.hxx\> or<br>
        <b>\#include</b> \<vigra/linear_algebra.hxx\><br>
        Namespaces: vigra and vigra::linalg
     */
template <class T, class C1, class C2, class C3>
bool linearSolveLowerTriangular(const MultiArrayView<2, T, C1> &l, const MultiArrayView<2, T, C2> &b,
                            MultiArrayView<2, T, C3> x)
{
    MultiArrayIndex m = columnCount(l);
    MultiArrayIndex n = columnCount(b);
    vigra_precondition(m == rowCount(l),
        "linearSolveLowerTriangular(): square coefficient matrix required.");
    vigra_precondition(m == rowCount(b) && m == rowCount(x) && n == columnCount(x),
        "linearSolveLowerTriangular(): matrix shape mismatch.");

    for(MultiArrayIndex k = 0; k < n; ++k)
    {
        for(MultiArrayIndex i=0; i<m; ++i)
        {
            if(l(i,i) == NumericTraits<T>::zero())
                return false;  // l doesn't have full rank
            T sum = b(i, k);
            for(MultiArrayIndex j=0; j<i; ++j)
                 sum -= l(i, j) * x(j, k);
            x(i, k) = sum / l(i, i);
        }
    }
    return true;
}


    /** Solve a linear system when the Cholesky decomposition of the left hand side is given.

        The square matrix \a L must be a lower-triangular matrix resulting from Cholesky
        decomposition of some positive definite coefficient matrix.
        
        The column vectors of matrix \a b are the right-hand sides of the equation (several equations
        with the same matrix \a L can thus be solved in one go). The result is returned
        in \a x, whose columns contain the solutions for the corresponding
        columns of \a b. This implementation can be applied in-place, i.e. <tt>&b == &x</tt> is allowed.
        The following size requirements apply:
        
        \code
        rowCount(L) == columnCount(L);
        rowCount(L) == rowCount(b);
        columnCount(L) == rowCount(x);
        columnCount(b) == columnCount(x);
        \endcode

        <b>\#include</b> \<vigra/linear_solve.hxx\> or<br>
        <b>\#include</b> \<vigra/linear_algebra.hxx\><br>
        Namespaces: vigra and vigra::linalg
     */
template <class T, class C1, class C2, class C3>
inline 
void choleskySolve(MultiArrayView<2, T, C1> const & L, MultiArrayView<2, T, C2> const & b, MultiArrayView<2, T, C3> & x)
{
    /* Solve L * y = b */
    linearSolveLowerTriangular(L, b, x);
    /* Solve L^T * x = y */
    linearSolveUpperTriangular(transpose(L), x, x);
}

    /** Solve a linear system.
    
        <b> Declarations:</b>
        
        \code
        // use MultiArrayViews for input and output
        template <class T, class C1, class C2, class C3>
        bool linearSolve(MultiArrayView<2, T, C1> const & A, 
                         MultiArrayView<2, T, C2> const & b,
                         MultiArrayView<2, T, C3> res, 
                         std::string method = "QR");
                         
        // use TinyVector for RHS and result
        template <class T, class C1, int N>
        bool linearSolve(MultiArrayView<2, T, C1> const & A, 
                         TinyVector<T, N> const & b,
                         TinyVector<T, N> & res, 
                         std::string method = "QR");
        \endcode

        \a A is the coefficient matrix, and the column vectors
        in \a b are the right-hand sides of the equation (so, several equations
        with the same coefficients can be solved in one go). The result is returned 
        in \a res, whose columns contain the solutions for the corresponding
        columns of \a b. The number of columns of \a A must equal the number of rows of
        both \a b and \a res, and the number of columns of \a b and \a res must match. 
        If right-hand-side and result are specified as TinyVector, the number of columns 
        of \a A must equal N.
        
        \a method must be one of the following:
        <DL>
        <DT>"Cholesky"<DD> Compute the solution by means of Cholesky decomposition. The 
                           coefficient matrix \a A must by symmetric positive definite. If
                           this is not the case, the function returns <tt>false</tt>.
                           
        <DT>"QR"<DD> (default) Compute the solution by means of QR decomposition.  The 
                           coefficient matrix \a A can be square or rectangular. In the latter case,
                           it must have more rows than columns, and the solution will be computed in the 
                           least squares sense. If \a A doesn't have full rank, the function 
                           returns <tt>false</tt>.

        <DT>"SVD"<DD> Compute the solution by means of singular value decomposition.  The 
                           coefficient matrix \a A can be square or rectangular. In the latter case,
                           it must have more rows than columns, and the solution will be computed in the 
                           least squares sense. If \a A doesn't have full rank, the function 
                           returns <tt>false</tt>.

        <DT>"NE"<DD> Compute the solution by means of the normal equations, i.e. by applying Cholesky
                           decomposition to the equivalent problem <tt>A'*A*x = A'*b</tt>. This only makes sense
                           when the equation is to be solved in the least squares sense, i.e. when \a A is a 
                           rectangular matrix with more rows than columns. If \a A doesn't have full column rank, 
                           the function returns <tt>false</tt>.
        </DL>
        
        This function can be applied in-place, i.e. <tt>&b == &res</tt> or <tt>&A == &res</tt> are allowed
        (provided they have the required shapes).

        The following size requirements apply:
        
        \code
        rowCount(r) == rowCount(b);
        columnCount(r) == rowCount(x);
        columnCount(b) == columnCount(x);
        \endcode

        <b>\#include</b> \<vigra/linear_solve.hxx\> or<br>
        <b>\#include</b> \<vigra/linear_algebra.hxx\><br>
        Namespaces: vigra and vigra::linalg
     */
doxygen_overloaded_function(template <...> bool linearSolve)

template <class T, class C1, class C2, class C3>
bool linearSolve(MultiArrayView<2, T, C1> const & A, 
                 MultiArrayView<2, T, C2> const & b,
                 MultiArrayView<2, T, C3> res, 
                 std::string method = "QR")
{
    const MultiArrayIndex n = columnCount(A);
    const MultiArrayIndex m = rowCount(A);

    vigra_precondition(n <= m,
        "linearSolve(): Coefficient matrix A must have at least as many rows as columns.");
    vigra_precondition(n == rowCount(res) && 
                       m == rowCount(b) && columnCount(b) == columnCount(res),
        "linearSolve(): matrix shape mismatch.");

    method = tolower(method);
    if(method == "cholesky")
    {
        vigra_precondition(columnCount(A) == rowCount(A),
            "linearSolve(): Cholesky method requires square coefficient matrix.");
        Matrix<T> L(A.shape());
        if(!choleskyDecomposition(A, L))
            return false; // false if A wasn't symmetric positive definite
        choleskySolve(L, b, res);
    }
    else if(method == "qr")
    {
        return static_cast<MultiArrayIndex>(linearSolveQR(A, b, res)) == n;
    }
    else if(method == "ne")
    {
        return linearSolve(transpose(A)*A, transpose(A)*b, res, "Cholesky");
    }
    else if(method == "svd")
    {
        MultiArrayIndex rhsCount = columnCount(b);
        Matrix<T> u(A.shape()), s(n, 1), v(n, n);

        MultiArrayIndex rank = static_cast<MultiArrayIndex>(singularValueDecomposition(A, u, s, v));

        Matrix<T> t = transpose(u)*b;
        for(MultiArrayIndex l=0; l<rhsCount; ++l)
        {
            for(MultiArrayIndex k=0; k<rank; ++k)
                t(k,l) /= s(k,0);
            for(MultiArrayIndex k=rank; k<n; ++k)
                t(k,l) = NumericTraits<T>::zero();
        }
        res = v*t;

        return (rank == n);
    }
    else
    {
        vigra_precondition(false, "linearSolve(): Unknown solution method.");
    }
    return true;
}

template <class T, class C1, int N>
bool linearSolve(MultiArrayView<2, T, C1> const & A, 
                 TinyVector<T, N> const & b,
                 TinyVector<T, N> & res, 
                 std::string method = "QR")
{
    Shape2 shape(N, 1);
    return linearSolve(A, MultiArrayView<2, T>(shape, b.data()), MultiArrayView<2, T>(shape, res.data()), method);
}

//@}

} // namespace linalg

using linalg::inverse;
using linalg::determinant;
using linalg::logDeterminant;
using linalg::linearSolve;
using linalg::choleskySolve;
using linalg::choleskyDecomposition;
using linalg::qrDecomposition;
using linalg::linearSolveUpperTriangular;
using linalg::linearSolveLowerTriangular;

} // namespace vigra


#endif // VIGRA_LINEAR_SOLVE_HXX<|MERGE_RESOLUTION|>--- conflicted
+++ resolved
@@ -101,12 +101,9 @@
     vigra_precondition(
             n == m,
             "determinant(): square matrix required.");
-<<<<<<< HEAD
-=======
     vigra_precondition(
             NumericTraits<T>::isSigned::value,
             "determinant(): signed type required.");
->>>>>>> ff6d2dd0
     if (m == 1)
     {
         return mat(0, 0);
@@ -123,11 +120,7 @@
                 {
                     jj++;
                 }
-<<<<<<< HEAD
-                minor_mat.template bind<0>(j) = rowVector(mat, Shape2(jj, 1), m);
-=======
                 rowVector(minor_mat, j) = rowVector(mat, Shape2(jj, 1), m);
->>>>>>> ff6d2dd0
             }
             const T sign = 1 - 2 * (i % 2);
             det += sign * mat(i, 0) * determinantByMinors(minor_mat);
