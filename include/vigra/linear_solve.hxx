--- conflicted
+++ resolved
@@ -104,14 +104,10 @@
     MultiArrayIndex n = columnCount(mat);
     vigra_precondition(
             n == m,
-<<<<<<< HEAD
-            "determinant(): square matrix required.");
-=======
             "determinantByMinors(): square matrix required.");
     vigra_precondition(
             NumericTraits<PromoteType>::isSigned::value,
             "determinantByMinors(): promote type must be signed.");
->>>>>>> 6e277740
     if (m == 1)
     {
         return mat(0, 0);
